/*
 * Copyright (c) 2010-2011 Samsung Electronics Co., Ltd.
 *		http://www.samsung.com
 *
 * Common Codes for EXYNOS
 *
 * This program is free software; you can redistribute it and/or modify
 * it under the terms of the GNU General Public License version 2 as
 * published by the Free Software Foundation.
 */

#include <linux/kernel.h>
#include <linux/interrupt.h>
#include <linux/irq.h>
#include <linux/io.h>
#include <linux/device.h>
#include <linux/gpio.h>
#include <linux/sched.h>
#include <linux/serial_core.h>
#include <linux/of.h>
#include <linux/of_irq.h>
#include <linux/export.h>
#include <linux/irqdomain.h>
#include <linux/of_address.h>

#include <asm/proc-fns.h>
#include <asm/exception.h>
#include <asm/hardware/cache-l2x0.h>
#include <asm/hardware/gic.h>
#include <asm/mach/map.h>
#include <asm/mach/irq.h>
#include <asm/cacheflush.h>

#include <mach/regs-irq.h>
#include <mach/regs-pmu.h>
#include <mach/regs-gpio.h>
#include <mach/pmu.h>

#include <plat/cpu.h>
#include <plat/clock.h>
#include <plat/devs.h>
#include <plat/pm.h>
#include <plat/sdhci.h>
#include <plat/gpio-cfg.h>
#include <plat/adc-core.h>
#include <plat/fb-core.h>
#include <plat/fimc-core.h>
#include <plat/iic-core.h>
#include <plat/tv-core.h>
#include <plat/regs-serial.h>

#include "common.h"
#define L2_AUX_VAL 0x7C470001
#define L2_AUX_MASK 0xC200ffff

static const char name_exynos4210[] = "EXYNOS4210";
static const char name_exynos4212[] = "EXYNOS4212";
static const char name_exynos4412[] = "EXYNOS4412";
static const char name_exynos5250[] = "EXYNOS5250";

static void exynos4_map_io(void);
static void exynos5_map_io(void);
static void exynos4_init_clocks(int xtal);
static void exynos5_init_clocks(int xtal);
static void exynos_init_uarts(struct s3c2410_uartcfg *cfg, int no);
static int exynos_init(void);

static struct cpu_table cpu_ids[] __initdata = {
	{
		.idcode		= EXYNOS4210_CPU_ID,
		.idmask		= EXYNOS4_CPU_MASK,
		.map_io		= exynos4_map_io,
		.init_clocks	= exynos4_init_clocks,
		.init_uarts	= exynos_init_uarts,
		.init		= exynos_init,
		.name		= name_exynos4210,
	}, {
		.idcode		= EXYNOS4212_CPU_ID,
		.idmask		= EXYNOS4_CPU_MASK,
		.map_io		= exynos4_map_io,
		.init_clocks	= exynos4_init_clocks,
		.init_uarts	= exynos_init_uarts,
		.init		= exynos_init,
		.name		= name_exynos4212,
	}, {
		.idcode		= EXYNOS4412_CPU_ID,
		.idmask		= EXYNOS4_CPU_MASK,
		.map_io		= exynos4_map_io,
		.init_clocks	= exynos4_init_clocks,
		.init_uarts	= exynos_init_uarts,
		.init		= exynos_init,
		.name		= name_exynos4412,
	}, {
		.idcode		= EXYNOS5250_SOC_ID,
		.idmask		= EXYNOS5_SOC_MASK,
		.map_io		= exynos5_map_io,
		.init_clocks	= exynos5_init_clocks,
		.init_uarts	= exynos_init_uarts,
		.init		= exynos_init,
		.name		= name_exynos5250,
	},
};

/* Initial IO mappings */

static struct map_desc exynos_iodesc[] __initdata = {
	{
		.virtual	= (unsigned long)S5P_VA_CHIPID,
		.pfn		= __phys_to_pfn(EXYNOS_PA_CHIPID),
		.length		= SZ_4K,
		.type		= MT_DEVICE,
	},
};

static struct map_desc exynos4_iodesc[] __initdata = {
	{
		.virtual	= (unsigned long)S3C_VA_SYS,
		.pfn		= __phys_to_pfn(EXYNOS4_PA_SYSCON),
		.length		= SZ_64K,
		.type		= MT_DEVICE,
	}, {
		.virtual	= (unsigned long)S3C_VA_TIMER,
		.pfn		= __phys_to_pfn(EXYNOS4_PA_TIMER),
		.length		= SZ_16K,
		.type		= MT_DEVICE,
	}, {
		.virtual	= (unsigned long)S3C_VA_WATCHDOG,
		.pfn		= __phys_to_pfn(EXYNOS4_PA_WATCHDOG),
		.length		= SZ_4K,
		.type		= MT_DEVICE,
	}, {
		.virtual	= (unsigned long)S5P_VA_SROMC,
		.pfn		= __phys_to_pfn(EXYNOS4_PA_SROMC),
		.length		= SZ_4K,
		.type		= MT_DEVICE,
	}, {
		.virtual	= (unsigned long)S5P_VA_SYSTIMER,
		.pfn		= __phys_to_pfn(EXYNOS4_PA_SYSTIMER),
		.length		= SZ_4K,
		.type		= MT_DEVICE,
	}, {
		.virtual	= (unsigned long)S5P_VA_PMU,
		.pfn		= __phys_to_pfn(EXYNOS4_PA_PMU),
		.length		= SZ_64K,
		.type		= MT_DEVICE,
	}, {
		.virtual	= (unsigned long)S5P_VA_COMBINER_BASE,
		.pfn		= __phys_to_pfn(EXYNOS4_PA_COMBINER),
		.length		= SZ_4K,
		.type		= MT_DEVICE,
	}, {
		.virtual	= (unsigned long)S5P_VA_GIC_CPU,
		.pfn		= __phys_to_pfn(EXYNOS4_PA_GIC_CPU),
		.length		= SZ_64K,
		.type		= MT_DEVICE,
	}, {
		.virtual	= (unsigned long)S5P_VA_GIC_DIST,
		.pfn		= __phys_to_pfn(EXYNOS4_PA_GIC_DIST),
		.length		= SZ_64K,
		.type		= MT_DEVICE,
	}, {
		.virtual	= (unsigned long)S3C_VA_UART,
		.pfn		= __phys_to_pfn(EXYNOS4_PA_UART),
		.length		= SZ_512K,
		.type		= MT_DEVICE,
	}, {
		.virtual	= (unsigned long)S5P_VA_CMU,
		.pfn		= __phys_to_pfn(EXYNOS4_PA_CMU),
		.length		= SZ_128K,
		.type		= MT_DEVICE,
	}, {
		.virtual	= (unsigned long)S5P_VA_COREPERI_BASE,
		.pfn		= __phys_to_pfn(EXYNOS4_PA_COREPERI),
		.length		= SZ_8K,
		.type		= MT_DEVICE,
	}, {
		.virtual	= (unsigned long)S5P_VA_L2CC,
		.pfn		= __phys_to_pfn(EXYNOS4_PA_L2CC),
		.length		= SZ_4K,
		.type		= MT_DEVICE,
	}, {
		.virtual	= (unsigned long)S5P_VA_DMC0,
		.pfn		= __phys_to_pfn(EXYNOS4_PA_DMC0),
		.length		= SZ_64K,
		.type		= MT_DEVICE,
	}, {
		.virtual	= (unsigned long)S5P_VA_DMC1,
		.pfn		= __phys_to_pfn(EXYNOS4_PA_DMC1),
		.length		= SZ_64K,
		.type		= MT_DEVICE,
	}, {
		.virtual	= (unsigned long)S3C_VA_USB_HSPHY,
		.pfn		= __phys_to_pfn(EXYNOS4_PA_HSPHY),
		.length		= SZ_4K,
		.type		= MT_DEVICE,
	},
};

static struct map_desc exynos4_iodesc0[] __initdata = {
	{
		.virtual	= (unsigned long)S5P_VA_SYSRAM,
		.pfn		= __phys_to_pfn(EXYNOS4_PA_SYSRAM0),
		.length		= SZ_4K,
		.type		= MT_DEVICE,
	},
};

static struct map_desc exynos4_iodesc1[] __initdata = {
	{
		.virtual	= (unsigned long)S5P_VA_SYSRAM,
		.pfn		= __phys_to_pfn(EXYNOS4_PA_SYSRAM1),
		.length		= SZ_4K,
		.type		= MT_DEVICE,
	},
};

static struct map_desc exynos5_iodesc[] __initdata = {
	{
		.virtual	= (unsigned long)S3C_VA_SYS,
		.pfn		= __phys_to_pfn(EXYNOS5_PA_SYSCON),
		.length		= SZ_64K,
		.type		= MT_DEVICE,
	}, {
		.virtual	= (unsigned long)S3C_VA_TIMER,
		.pfn		= __phys_to_pfn(EXYNOS5_PA_TIMER),
		.length		= SZ_16K,
		.type		= MT_DEVICE,
	}, {
		.virtual	= (unsigned long)S3C_VA_WATCHDOG,
		.pfn		= __phys_to_pfn(EXYNOS5_PA_WATCHDOG),
		.length		= SZ_4K,
		.type		= MT_DEVICE,
	}, {
		.virtual	= (unsigned long)S5P_VA_SROMC,
		.pfn		= __phys_to_pfn(EXYNOS5_PA_SROMC),
		.length		= SZ_4K,
		.type		= MT_DEVICE,
	}, {
		.virtual	= (unsigned long)S5P_VA_SYSTIMER,
		.pfn		= __phys_to_pfn(EXYNOS5_PA_SYSTIMER),
		.length		= SZ_4K,
		.type		= MT_DEVICE,
	}, {
		.virtual	= (unsigned long)S5P_VA_SYSRAM,
		.pfn		= __phys_to_pfn(EXYNOS5_PA_SYSRAM),
		.length		= SZ_4K,
		.type		= MT_DEVICE,
	}, {
		.virtual	= (unsigned long)S5P_VA_CMU,
		.pfn		= __phys_to_pfn(EXYNOS5_PA_CMU),
		.length		= 144 * SZ_1K,
		.type		= MT_DEVICE,
	}, {
		.virtual	= (unsigned long)S5P_VA_PMU,
		.pfn		= __phys_to_pfn(EXYNOS5_PA_PMU),
		.length		= SZ_64K,
		.type		= MT_DEVICE,
	}, {
		.virtual	= (unsigned long)S5P_VA_COMBINER_BASE,
		.pfn		= __phys_to_pfn(EXYNOS5_PA_COMBINER),
		.length		= SZ_4K,
		.type		= MT_DEVICE,
	}, {
		.virtual	= (unsigned long)S3C_VA_UART,
		.pfn		= __phys_to_pfn(EXYNOS5_PA_UART),
		.length		= SZ_512K,
		.type		= MT_DEVICE,
	}, {
		.virtual	= (unsigned long)S5P_VA_GIC_CPU,
		.pfn		= __phys_to_pfn(EXYNOS5_PA_GIC_CPU),
		.length		= SZ_8K,
		.type		= MT_DEVICE,
	}, {
		.virtual	= (unsigned long)S5P_VA_GIC_DIST,
		.pfn		= __phys_to_pfn(EXYNOS5_PA_GIC_DIST),
		.length		= SZ_4K,
		.type		= MT_DEVICE,
	},
};

void exynos4_restart(char mode, const char *cmd)
{
	__raw_writel(0x1, S5P_SWRESET);
}

void exynos5_restart(char mode, const char *cmd)
{
	__raw_writel(0x1, EXYNOS_SWRESET);
}

/*
 * exynos_map_io
 *
 * register the standard cpu IO areas
 */

void __init exynos_init_io(struct map_desc *mach_desc, int size)
{
	/* initialize the io descriptors we need for initialization */
	iotable_init(exynos_iodesc, ARRAY_SIZE(exynos_iodesc));
	if (mach_desc)
		iotable_init(mach_desc, size);

	/* detect cpu id and rev. */
	s5p_init_cpu(S5P_VA_CHIPID);

	s3c_init_cpu(samsung_cpu_id, cpu_ids, ARRAY_SIZE(cpu_ids));
}

static void __init exynos4_map_io(void)
{
	iotable_init(exynos4_iodesc, ARRAY_SIZE(exynos4_iodesc));

	if (soc_is_exynos4210() && samsung_rev() == EXYNOS4210_REV_0)
		iotable_init(exynos4_iodesc0, ARRAY_SIZE(exynos4_iodesc0));
	else
		iotable_init(exynos4_iodesc1, ARRAY_SIZE(exynos4_iodesc1));

	/* initialize device information early */
	exynos4_default_sdhci0();
	exynos4_default_sdhci1();
	exynos4_default_sdhci2();
	exynos4_default_sdhci3();

	s3c_adc_setname("samsung-adc-v3");

	s3c_fimc_setname(0, "exynos4-fimc");
	s3c_fimc_setname(1, "exynos4-fimc");
	s3c_fimc_setname(2, "exynos4-fimc");
	s3c_fimc_setname(3, "exynos4-fimc");

	s3c_sdhci_setname(0, "exynos4-sdhci");
	s3c_sdhci_setname(1, "exynos4-sdhci");
	s3c_sdhci_setname(2, "exynos4-sdhci");
	s3c_sdhci_setname(3, "exynos4-sdhci");

	/* The I2C bus controllers are directly compatible with s3c2440 */
	s3c_i2c0_setname("s3c2440-i2c");
	s3c_i2c1_setname("s3c2440-i2c");
	s3c_i2c2_setname("s3c2440-i2c");

	s5p_fb_setname(0, "exynos4-fb");
	s5p_hdmi_setname("exynos4-hdmi");
}

static void __init exynos5_map_io(void)
{
	iotable_init(exynos5_iodesc, ARRAY_SIZE(exynos5_iodesc));

	s3c_device_i2c0.resource[0].start = EXYNOS5_PA_IIC(0);
	s3c_device_i2c0.resource[0].end   = EXYNOS5_PA_IIC(0) + SZ_4K - 1;
	s3c_device_i2c0.resource[1].start = EXYNOS5_IRQ_IIC;
	s3c_device_i2c0.resource[1].end   = EXYNOS5_IRQ_IIC;

	s3c_sdhci_setname(0, "exynos4-sdhci");
	s3c_sdhci_setname(1, "exynos4-sdhci");
	s3c_sdhci_setname(2, "exynos4-sdhci");
	s3c_sdhci_setname(3, "exynos4-sdhci");

	/* The I2C bus controllers are directly compatible with s3c2440 */
	s3c_i2c0_setname("s3c2440-i2c");
	s3c_i2c1_setname("s3c2440-i2c");
	s3c_i2c2_setname("s3c2440-i2c");
}

static void __init exynos4_init_clocks(int xtal)
{
	printk(KERN_DEBUG "%s: initializing clocks\n", __func__);

	s3c24xx_register_baseclocks(xtal);
	s5p_register_clocks(xtal);

	if (soc_is_exynos4210())
		exynos4210_register_clocks();
	else if (soc_is_exynos4212() || soc_is_exynos4412())
		exynos4212_register_clocks();

	exynos4_register_clocks();
	exynos4_setup_clocks();
}

static void __init exynos5_init_clocks(int xtal)
{
	printk(KERN_DEBUG "%s: initializing clocks\n", __func__);

	s3c24xx_register_baseclocks(xtal);
	s5p_register_clocks(xtal);

	exynos5_register_clocks();
	exynos5_setup_clocks();
}

#define COMBINER_ENABLE_SET	0x0
#define COMBINER_ENABLE_CLEAR	0x4
#define COMBINER_INT_STATUS	0xC

static DEFINE_SPINLOCK(irq_controller_lock);

struct combiner_chip_data {
	unsigned int irq_offset;
	unsigned int irq_mask;
	void __iomem *base;
};

static struct irq_domain *combiner_irq_domain;
static struct combiner_chip_data combiner_data[MAX_COMBINER_NR];

static inline void __iomem *combiner_base(struct irq_data *data)
{
	struct combiner_chip_data *combiner_data =
		irq_data_get_irq_chip_data(data);

	return combiner_data->base;
}

static void combiner_mask_irq(struct irq_data *data)
{
	u32 mask = 1 << (data->hwirq % 32);

	__raw_writel(mask, combiner_base(data) + COMBINER_ENABLE_CLEAR);
}

static void combiner_unmask_irq(struct irq_data *data)
{
	u32 mask = 1 << (data->hwirq % 32);

	__raw_writel(mask, combiner_base(data) + COMBINER_ENABLE_SET);
}

static void combiner_handle_cascade_irq(unsigned int irq, struct irq_desc *desc)
{
	struct combiner_chip_data *chip_data = irq_get_handler_data(irq);
	struct irq_chip *chip = irq_get_chip(irq);
	unsigned int cascade_irq, combiner_irq;
	unsigned long status;

	chained_irq_enter(chip, desc);

	spin_lock(&irq_controller_lock);
	status = __raw_readl(chip_data->base + COMBINER_INT_STATUS);
	spin_unlock(&irq_controller_lock);
	status &= chip_data->irq_mask;

	if (status == 0)
		goto out;

	combiner_irq = __ffs(status);

	cascade_irq = combiner_irq + (chip_data->irq_offset & ~31);
	if (unlikely(cascade_irq >= NR_IRQS))
		do_bad_IRQ(cascade_irq, desc);
	else
		generic_handle_irq(cascade_irq);

 out:
	chained_irq_exit(chip, desc);
}

static struct irq_chip combiner_chip = {
	.name		= "COMBINER",
	.irq_mask	= combiner_mask_irq,
	.irq_unmask	= combiner_unmask_irq,
};

static void __init combiner_cascade_irq(unsigned int combiner_nr, unsigned int irq)
{
	unsigned int max_nr;

	if (soc_is_exynos5250())
		max_nr = EXYNOS5_MAX_COMBINER_NR;
	else
		max_nr = EXYNOS4_MAX_COMBINER_NR;

	if (combiner_nr >= max_nr)
		BUG();
	if (irq_set_handler_data(irq, &combiner_data[combiner_nr]) != 0)
		BUG();
	irq_set_chained_handler(irq, combiner_handle_cascade_irq);
}

static void __init combiner_init_one(unsigned int combiner_nr,
				     void __iomem *base)
{
	combiner_data[combiner_nr].base = base;
	combiner_data[combiner_nr].irq_offset = irq_find_mapping(
		combiner_irq_domain, combiner_nr * MAX_IRQ_IN_COMBINER);
	combiner_data[combiner_nr].irq_mask = 0xff << ((combiner_nr % 4) << 3);

	/* Disable all interrupts */
	__raw_writel(combiner_data[combiner_nr].irq_mask,
		     base + COMBINER_ENABLE_CLEAR);
}

#ifdef CONFIG_OF
static int combiner_irq_domain_xlate(struct irq_domain *d,
				     struct device_node *controller,
				     const u32 *intspec, unsigned int intsize,
				     unsigned long *out_hwirq,
				     unsigned int *out_type)
{
	if (d->of_node != controller)
		return -EINVAL;

	if (intsize < 2)
		return -EINVAL;

	*out_hwirq = intspec[0] * MAX_IRQ_IN_COMBINER + intspec[1];
	*out_type = 0;

	return 0;
}
#else
static int combiner_irq_domain_xlate(struct irq_domain *d,
				     struct device_node *controller,
				     const u32 *intspec, unsigned int intsize,
				     unsigned long *out_hwirq,
				     unsigned int *out_type)
{
	return -EINVAL;
}
#endif

static int combiner_irq_domain_map(struct irq_domain *d, unsigned int irq,
				   irq_hw_number_t hw)
{
	irq_set_chip_and_handler(irq, &combiner_chip, handle_level_irq);
	irq_set_chip_data(irq, &combiner_data[hw >> 3]);
	set_irq_flags(irq, IRQF_VALID | IRQF_PROBE);

	return 0;
}

static struct irq_domain_ops combiner_irq_domain_ops = {
	.xlate	= combiner_irq_domain_xlate,
	.map	= combiner_irq_domain_map,
};

void __init combiner_init(void __iomem *combiner_base, struct device_node *np)
{
	int i, irq, irq_base;
	unsigned int max_nr, nr_irq;

	if (np) {
		if (of_property_read_u32(np, "samsung,combiner-nr", &max_nr)) {
			pr_warning("%s: number of combiners not specified, "
				"setting default as %d.\n",
				__func__, EXYNOS4_MAX_COMBINER_NR);
			max_nr = EXYNOS4_MAX_COMBINER_NR;
		}
	} else {
		max_nr = soc_is_exynos5250() ? EXYNOS5_MAX_COMBINER_NR :
						EXYNOS4_MAX_COMBINER_NR;
	}
	nr_irq = max_nr * MAX_IRQ_IN_COMBINER;

	irq_base = irq_alloc_descs(COMBINER_IRQ(0, 0), 1, nr_irq, 0);
	if (IS_ERR_VALUE(irq_base)) {
		irq_base = COMBINER_IRQ(0, 0);
		pr_warning("%s: irq desc alloc failed. Continuing with %d as linux irq base\n", __func__, irq_base);
	}

	combiner_irq_domain = irq_domain_add_legacy(np, nr_irq, irq_base, 0,
				&combiner_irq_domain_ops, &combiner_data);
	if (WARN_ON(!combiner_irq_domain)) {
		pr_warning("%s: irq domain init failed\n", __func__);
		return;
	}

	for (i = 0; i < max_nr; i++) {
		combiner_init_one(i, combiner_base + (i >> 2) * 0x10);
		irq = IRQ_SPI(i);
#ifdef CONFIG_OF
		if (np)
			irq = irq_of_parse_and_map(np, i);
#endif
		combiner_cascade_irq(i, irq);
	}
}

#ifdef CONFIG_OF
int __init combiner_of_init(struct device_node *np, struct device_node *parent)
{
	void __iomem *combiner_base;

	combiner_base = of_iomap(np, 0);
	if (!combiner_base) {
		pr_err("%s: failed to map combiner registers\n", __func__);
		return -ENXIO;
	}

	combiner_init(combiner_base, np);

	return 0;
}

static const struct of_device_id exynos4_dt_irq_match[] = {
	{ .compatible = "arm,cortex-a9-gic", .data = gic_of_init, },
	{ .compatible = "samsung,exynos4210-combiner",
			.data = combiner_of_init, },
	{},
};
#endif

void __init exynos4_init_irq(void)
{
	unsigned int gic_bank_offset;

	gic_bank_offset = soc_is_exynos4412() ? 0x4000 : 0x8000;

	if (!of_have_populated_dt())
		gic_init_bases(0, IRQ_PPI(0), S5P_VA_GIC_DIST, S5P_VA_GIC_CPU, gic_bank_offset, NULL);
#ifdef CONFIG_OF
	else
		of_irq_init(exynos4_dt_irq_match);
#endif

	if (!of_have_populated_dt())
		combiner_init(S5P_VA_COMBINER_BASE, NULL);

	/*
	 * The parameters of s5p_init_irq() are for VIC init.
	 * Theses parameters should be NULL and 0 because EXYNOS4
	 * uses GIC instead of VIC.
	 */
	s5p_init_irq(NULL, 0);
}

void __init exynos5_init_irq(void)
{
<<<<<<< HEAD
	int irq;

#ifdef CONFIG_OF
	of_irq_init(exynos4_dt_irq_match);
#endif

	for (irq = 0; irq < EXYNOS5_MAX_COMBINER_NR; irq++) {
		combiner_init(irq, (void __iomem *)S5P_VA_COMBINER(irq),
				COMBINER_IRQ(irq, 0));
		combiner_cascade_irq(irq, IRQ_SPI(irq));
	}

=======
#ifdef CONFIG_OF
	of_irq_init(exynos4_dt_irq_match);
#endif
>>>>>>> 820f3dd7
	/*
	 * The parameters of s5p_init_irq() are for VIC init.
	 * Theses parameters should be NULL and 0 because EXYNOS4
	 * uses GIC instead of VIC.
	 */
	s5p_init_irq(NULL, 0);
}

struct bus_type exynos_subsys = {
	.name		= "exynos-core",
	.dev_name	= "exynos-core",
};

static struct device exynos4_dev = {
	.bus	= &exynos_subsys,
};

static int __init exynos_core_init(void)
{
	return subsys_system_register(&exynos_subsys, NULL);
}
core_initcall(exynos_core_init);

#ifdef CONFIG_CACHE_L2X0
static int __init exynos4_l2x0_cache_init(void)
{
	int ret;

	if (soc_is_exynos5250())
		return 0;

	ret = l2x0_of_init(L2_AUX_VAL, L2_AUX_MASK);
	if (!ret) {
		l2x0_regs_phys = virt_to_phys(&l2x0_saved_regs);
		clean_dcache_area(&l2x0_regs_phys, sizeof(unsigned long));
		return 0;
	}

	if (!(__raw_readl(S5P_VA_L2CC + L2X0_CTRL) & 0x1)) {
		l2x0_saved_regs.phy_base = EXYNOS4_PA_L2CC;
		/* TAG, Data Latency Control: 2 cycles */
		l2x0_saved_regs.tag_latency = 0x110;

		if (soc_is_exynos4212() || soc_is_exynos4412())
			l2x0_saved_regs.data_latency = 0x120;
		else
			l2x0_saved_regs.data_latency = 0x110;

		l2x0_saved_regs.prefetch_ctrl = 0x30000007;
		l2x0_saved_regs.pwr_ctrl =
			(L2X0_DYNAMIC_CLK_GATING_EN | L2X0_STNDBY_MODE_EN);

		l2x0_regs_phys = virt_to_phys(&l2x0_saved_regs);

		__raw_writel(l2x0_saved_regs.tag_latency,
				S5P_VA_L2CC + L2X0_TAG_LATENCY_CTRL);
		__raw_writel(l2x0_saved_regs.data_latency,
				S5P_VA_L2CC + L2X0_DATA_LATENCY_CTRL);

		/* L2X0 Prefetch Control */
		__raw_writel(l2x0_saved_regs.prefetch_ctrl,
				S5P_VA_L2CC + L2X0_PREFETCH_CTRL);

		/* L2X0 Power Control */
		__raw_writel(l2x0_saved_regs.pwr_ctrl,
				S5P_VA_L2CC + L2X0_POWER_CTRL);

		clean_dcache_area(&l2x0_regs_phys, sizeof(unsigned long));
		clean_dcache_area(&l2x0_saved_regs, sizeof(struct l2x0_regs));
	}

	l2x0_init(S5P_VA_L2CC, L2_AUX_VAL, L2_AUX_MASK);
	return 0;
}
early_initcall(exynos4_l2x0_cache_init);
#endif

static int __init exynos5_l2_cache_init(void)
{
	unsigned int val;

	if (!soc_is_exynos5250())
		return 0;

	asm volatile("mrc p15, 0, %0, c1, c0, 0\n"
		     "bic %0, %0, #(1 << 2)\n"	/* cache disable */
		     "mcr p15, 0, %0, c1, c0, 0\n"
		     "mrc p15, 1, %0, c9, c0, 2\n"
		     : "=r"(val));

	val |= (1 << 9) | (1 << 5) | (2 << 6) | (2 << 0);

	asm volatile("mcr p15, 1, %0, c9, c0, 2\n" : : "r"(val));
	asm volatile("mrc p15, 0, %0, c1, c0, 0\n"
		     "orr %0, %0, #(1 << 2)\n"	/* cache enable */
		     "mcr p15, 0, %0, c1, c0, 0\n"
		     : : "r"(val));

	return 0;
}
early_initcall(exynos5_l2_cache_init);

static int __init exynos_init(void)
{
	printk(KERN_INFO "EXYNOS: Initializing architecture\n");

	return device_register(&exynos4_dev);
}

/* uart registration process */

static void __init exynos_init_uarts(struct s3c2410_uartcfg *cfg, int no)
{
	struct s3c2410_uartcfg *tcfg = cfg;
	u32 ucnt;

	for (ucnt = 0; ucnt < no; ucnt++, tcfg++)
		tcfg->has_fracval = 1;

	if (soc_is_exynos5250())
		s3c24xx_init_uartdevs("exynos4210-uart", exynos5_uart_resources, cfg, no);
	else
		s3c24xx_init_uartdevs("exynos4210-uart", exynos4_uart_resources, cfg, no);
}

static void __iomem *exynos_eint_base;

static DEFINE_SPINLOCK(eint_lock);

static unsigned int eint0_15_data[16];

static inline int exynos4_irq_to_gpio(unsigned int irq)
{
	if (irq < IRQ_EINT(0))
		return -EINVAL;

	irq -= IRQ_EINT(0);
	if (irq < 8)
		return EXYNOS4_GPX0(irq);

	irq -= 8;
	if (irq < 8)
		return EXYNOS4_GPX1(irq);

	irq -= 8;
	if (irq < 8)
		return EXYNOS4_GPX2(irq);

	irq -= 8;
	if (irq < 8)
		return EXYNOS4_GPX3(irq);

	return -EINVAL;
}

static inline int exynos5_irq_to_gpio(unsigned int irq)
{
	if (irq < IRQ_EINT(0))
		return -EINVAL;

	irq -= IRQ_EINT(0);
	if (irq < 8)
		return EXYNOS5_GPX0(irq);

	irq -= 8;
	if (irq < 8)
		return EXYNOS5_GPX1(irq);

	irq -= 8;
	if (irq < 8)
		return EXYNOS5_GPX2(irq);

	irq -= 8;
	if (irq < 8)
		return EXYNOS5_GPX3(irq);

	return -EINVAL;
}

static unsigned int exynos4_eint0_15_src_int[16] = {
	EXYNOS4_IRQ_EINT0,
	EXYNOS4_IRQ_EINT1,
	EXYNOS4_IRQ_EINT2,
	EXYNOS4_IRQ_EINT3,
	EXYNOS4_IRQ_EINT4,
	EXYNOS4_IRQ_EINT5,
	EXYNOS4_IRQ_EINT6,
	EXYNOS4_IRQ_EINT7,
	EXYNOS4_IRQ_EINT8,
	EXYNOS4_IRQ_EINT9,
	EXYNOS4_IRQ_EINT10,
	EXYNOS4_IRQ_EINT11,
	EXYNOS4_IRQ_EINT12,
	EXYNOS4_IRQ_EINT13,
	EXYNOS4_IRQ_EINT14,
	EXYNOS4_IRQ_EINT15,
};

static unsigned int exynos5_eint0_15_src_int[16] = {
	EXYNOS5_IRQ_EINT0,
	EXYNOS5_IRQ_EINT1,
	EXYNOS5_IRQ_EINT2,
	EXYNOS5_IRQ_EINT3,
	EXYNOS5_IRQ_EINT4,
	EXYNOS5_IRQ_EINT5,
	EXYNOS5_IRQ_EINT6,
	EXYNOS5_IRQ_EINT7,
	EXYNOS5_IRQ_EINT8,
	EXYNOS5_IRQ_EINT9,
	EXYNOS5_IRQ_EINT10,
	EXYNOS5_IRQ_EINT11,
	EXYNOS5_IRQ_EINT12,
	EXYNOS5_IRQ_EINT13,
	EXYNOS5_IRQ_EINT14,
	EXYNOS5_IRQ_EINT15,
};
static inline void exynos_irq_eint_mask(struct irq_data *data)
{
	u32 mask;

	spin_lock(&eint_lock);
	mask = __raw_readl(EINT_MASK(exynos_eint_base, data->irq));
	mask |= EINT_OFFSET_BIT(data->irq);
	__raw_writel(mask, EINT_MASK(exynos_eint_base, data->irq));
	spin_unlock(&eint_lock);
}

static void exynos_irq_eint_unmask(struct irq_data *data)
{
	u32 mask;

	spin_lock(&eint_lock);
	mask = __raw_readl(EINT_MASK(exynos_eint_base, data->irq));
	mask &= ~(EINT_OFFSET_BIT(data->irq));
	__raw_writel(mask, EINT_MASK(exynos_eint_base, data->irq));
	spin_unlock(&eint_lock);
}

static inline void exynos_irq_eint_ack(struct irq_data *data)
{
	__raw_writel(EINT_OFFSET_BIT(data->irq),
		     EINT_PEND(exynos_eint_base, data->irq));
}

static void exynos_irq_eint_maskack(struct irq_data *data)
{
	exynos_irq_eint_mask(data);
	exynos_irq_eint_ack(data);
}

static int exynos_irq_eint_set_type(struct irq_data *data, unsigned int type)
{
	int offs = EINT_OFFSET(data->irq);
	int shift;
	u32 ctrl, mask;
	u32 newvalue = 0;

	switch (type) {
	case IRQ_TYPE_EDGE_RISING:
		newvalue = S5P_IRQ_TYPE_EDGE_RISING;
		break;

	case IRQ_TYPE_EDGE_FALLING:
		newvalue = S5P_IRQ_TYPE_EDGE_FALLING;
		break;

	case IRQ_TYPE_EDGE_BOTH:
		newvalue = S5P_IRQ_TYPE_EDGE_BOTH;
		break;

	case IRQ_TYPE_LEVEL_LOW:
		newvalue = S5P_IRQ_TYPE_LEVEL_LOW;
		break;

	case IRQ_TYPE_LEVEL_HIGH:
		newvalue = S5P_IRQ_TYPE_LEVEL_HIGH;
		break;

	default:
		printk(KERN_ERR "No such irq type %d", type);
		return -EINVAL;
	}

	shift = (offs & 0x7) * 4;
	mask = 0x7 << shift;

	spin_lock(&eint_lock);
	ctrl = __raw_readl(EINT_CON(exynos_eint_base, data->irq));
	ctrl &= ~mask;
	ctrl |= newvalue << shift;
	__raw_writel(ctrl, EINT_CON(exynos_eint_base, data->irq));
	spin_unlock(&eint_lock);

	if (soc_is_exynos5250())
		s3c_gpio_cfgpin(exynos5_irq_to_gpio(data->irq), S3C_GPIO_SFN(0xf));
	else
		s3c_gpio_cfgpin(exynos4_irq_to_gpio(data->irq), S3C_GPIO_SFN(0xf));

	return 0;
}

static struct irq_chip exynos_irq_eint = {
	.name		= "exynos-eint",
	.irq_mask	= exynos_irq_eint_mask,
	.irq_unmask	= exynos_irq_eint_unmask,
	.irq_mask_ack	= exynos_irq_eint_maskack,
	.irq_ack	= exynos_irq_eint_ack,
	.irq_set_type	= exynos_irq_eint_set_type,
#ifdef CONFIG_PM
	.irq_set_wake	= s3c_irqext_wake,
#endif
};

/*
 * exynos4_irq_demux_eint
 *
 * This function demuxes the IRQ from from EINTs 16 to 31.
 * It is designed to be inlined into the specific handler
 * s5p_irq_demux_eintX_Y.
 *
 * Each EINT pend/mask registers handle eight of them.
 */
static inline void exynos_irq_demux_eint(unsigned int start)
{
	unsigned int irq;

	u32 status = __raw_readl(EINT_PEND(exynos_eint_base, start));
	u32 mask = __raw_readl(EINT_MASK(exynos_eint_base, start));

	status &= ~mask;
	status &= 0xff;

	while (status) {
		irq = fls(status) - 1;
		generic_handle_irq(irq + start);
		status &= ~(1 << irq);
	}
}

static void exynos_irq_demux_eint16_31(unsigned int irq, struct irq_desc *desc)
{
	struct irq_chip *chip = irq_get_chip(irq);
	chained_irq_enter(chip, desc);
	exynos_irq_demux_eint(IRQ_EINT(16));
	exynos_irq_demux_eint(IRQ_EINT(24));
	chained_irq_exit(chip, desc);
}

static void exynos_irq_eint0_15(unsigned int irq, struct irq_desc *desc)
{
	u32 *irq_data = irq_get_handler_data(irq);
	struct irq_chip *chip = irq_get_chip(irq);

	chained_irq_enter(chip, desc);
	chip->irq_mask(&desc->irq_data);

	if (chip->irq_ack)
		chip->irq_ack(&desc->irq_data);

	generic_handle_irq(*irq_data);

	chip->irq_unmask(&desc->irq_data);
	chained_irq_exit(chip, desc);
}

static int __init exynos_init_irq_eint(void)
{
	int irq;

	if (soc_is_exynos5250())
		exynos_eint_base = ioremap(EXYNOS5_PA_GPIO1, SZ_4K);
	else
		exynos_eint_base = ioremap(EXYNOS4_PA_GPIO2, SZ_4K);

	if (exynos_eint_base == NULL) {
		pr_err("unable to ioremap for EINT base address\n");
		return -ENOMEM;
	}

	for (irq = 0 ; irq <= 31 ; irq++) {
		irq_set_chip_and_handler(IRQ_EINT(irq), &exynos_irq_eint,
					 handle_level_irq);
		set_irq_flags(IRQ_EINT(irq), IRQF_VALID);
	}

	irq_set_chained_handler(EXYNOS_IRQ_EINT16_31, exynos_irq_demux_eint16_31);

	for (irq = 0 ; irq <= 15 ; irq++) {
		eint0_15_data[irq] = IRQ_EINT(irq);

		if (soc_is_exynos5250()) {
			irq_set_handler_data(exynos5_eint0_15_src_int[irq],
					     &eint0_15_data[irq]);
			irq_set_chained_handler(exynos5_eint0_15_src_int[irq],
						exynos_irq_eint0_15);
		} else {
			irq_set_handler_data(exynos4_eint0_15_src_int[irq],
					     &eint0_15_data[irq]);
			irq_set_chained_handler(exynos4_eint0_15_src_int[irq],
						exynos_irq_eint0_15);
		}
	}

	return 0;
}
arch_initcall(exynos_init_irq_eint);<|MERGE_RESOLUTION|>--- conflicted
+++ resolved
@@ -627,24 +627,9 @@
 
 void __init exynos5_init_irq(void)
 {
-<<<<<<< HEAD
-	int irq;
-
 #ifdef CONFIG_OF
 	of_irq_init(exynos4_dt_irq_match);
 #endif
-
-	for (irq = 0; irq < EXYNOS5_MAX_COMBINER_NR; irq++) {
-		combiner_init(irq, (void __iomem *)S5P_VA_COMBINER(irq),
-				COMBINER_IRQ(irq, 0));
-		combiner_cascade_irq(irq, IRQ_SPI(irq));
-	}
-
-=======
-#ifdef CONFIG_OF
-	of_irq_init(exynos4_dt_irq_match);
-#endif
->>>>>>> 820f3dd7
 	/*
 	 * The parameters of s5p_init_irq() are for VIC init.
 	 * Theses parameters should be NULL and 0 because EXYNOS4
