/*
 *  Chip-specific setup code for the AT91SAM9G45 family
 *
 *  Copyright (C) 2009 Atmel Corporation.
 *
 * This program is free software; you can redistribute it and/or modify
 * it under the terms of the GNU General Public License as published by
 * the Free Software Foundation; either version 2 of the License, or
 * (at your option) any later version.
 *
 */

#include <linux/module.h>
#include <linux/dma-mapping.h>

#include <asm/irq.h>
#include <asm/mach/arch.h>
#include <asm/mach/map.h>
#include <mach/at91sam9g45.h>
#include <mach/at91_pmc.h>
#include <mach/cpu.h>

#include "soc.h"
#include "generic.h"
#include "clock.h"
#include "sam9_smc.h"

/* --------------------------------------------------------------------
 *  Clocks
 * -------------------------------------------------------------------- */

/*
 * The peripheral clocks.
 */
static struct clk pioA_clk = {
	.name		= "pioA_clk",
	.pmc_mask	= 1 << AT91SAM9G45_ID_PIOA,
	.type		= CLK_TYPE_PERIPHERAL,
};
static struct clk pioB_clk = {
	.name		= "pioB_clk",
	.pmc_mask	= 1 << AT91SAM9G45_ID_PIOB,
	.type		= CLK_TYPE_PERIPHERAL,
};
static struct clk pioC_clk = {
	.name		= "pioC_clk",
	.pmc_mask	= 1 << AT91SAM9G45_ID_PIOC,
	.type		= CLK_TYPE_PERIPHERAL,
};
static struct clk pioDE_clk = {
	.name		= "pioDE_clk",
	.pmc_mask	= 1 << AT91SAM9G45_ID_PIODE,
	.type		= CLK_TYPE_PERIPHERAL,
};
static struct clk trng_clk = {
	.name		= "trng_clk",
	.pmc_mask	= 1 << AT91SAM9G45_ID_TRNG,
	.type		= CLK_TYPE_PERIPHERAL,
};
static struct clk usart0_clk = {
	.name		= "usart0_clk",
	.pmc_mask	= 1 << AT91SAM9G45_ID_US0,
	.type		= CLK_TYPE_PERIPHERAL,
};
static struct clk usart1_clk = {
	.name		= "usart1_clk",
	.pmc_mask	= 1 << AT91SAM9G45_ID_US1,
	.type		= CLK_TYPE_PERIPHERAL,
};
static struct clk usart2_clk = {
	.name		= "usart2_clk",
	.pmc_mask	= 1 << AT91SAM9G45_ID_US2,
	.type		= CLK_TYPE_PERIPHERAL,
};
static struct clk usart3_clk = {
	.name		= "usart3_clk",
	.pmc_mask	= 1 << AT91SAM9G45_ID_US3,
	.type		= CLK_TYPE_PERIPHERAL,
};
static struct clk mmc0_clk = {
	.name		= "mci0_clk",
	.pmc_mask	= 1 << AT91SAM9G45_ID_MCI0,
	.type		= CLK_TYPE_PERIPHERAL,
};
static struct clk twi0_clk = {
	.name		= "twi0_clk",
	.pmc_mask	= 1 << AT91SAM9G45_ID_TWI0,
	.type		= CLK_TYPE_PERIPHERAL,
};
static struct clk twi1_clk = {
	.name		= "twi1_clk",
	.pmc_mask	= 1 << AT91SAM9G45_ID_TWI1,
	.type		= CLK_TYPE_PERIPHERAL,
};
static struct clk spi0_clk = {
	.name		= "spi0_clk",
	.pmc_mask	= 1 << AT91SAM9G45_ID_SPI0,
	.type		= CLK_TYPE_PERIPHERAL,
};
static struct clk spi1_clk = {
	.name		= "spi1_clk",
	.pmc_mask	= 1 << AT91SAM9G45_ID_SPI1,
	.type		= CLK_TYPE_PERIPHERAL,
};
static struct clk ssc0_clk = {
	.name		= "ssc0_clk",
	.pmc_mask	= 1 << AT91SAM9G45_ID_SSC0,
	.type		= CLK_TYPE_PERIPHERAL,
};
static struct clk ssc1_clk = {
	.name		= "ssc1_clk",
	.pmc_mask	= 1 << AT91SAM9G45_ID_SSC1,
	.type		= CLK_TYPE_PERIPHERAL,
};
static struct clk tcb0_clk = {
	.name		= "tcb0_clk",
	.pmc_mask	= 1 << AT91SAM9G45_ID_TCB,
	.type		= CLK_TYPE_PERIPHERAL,
};
static struct clk pwm_clk = {
	.name		= "pwm_clk",
	.pmc_mask	= 1 << AT91SAM9G45_ID_PWMC,
	.type		= CLK_TYPE_PERIPHERAL,
};
static struct clk tsc_clk = {
	.name		= "tsc_clk",
	.pmc_mask	= 1 << AT91SAM9G45_ID_TSC,
	.type		= CLK_TYPE_PERIPHERAL,
};
static struct clk dma_clk = {
	.name		= "dma_clk",
	.pmc_mask	= 1 << AT91SAM9G45_ID_DMA,
	.type		= CLK_TYPE_PERIPHERAL,
};
static struct clk uhphs_clk = {
	.name		= "uhphs_clk",
	.pmc_mask	= 1 << AT91SAM9G45_ID_UHPHS,
	.type		= CLK_TYPE_PERIPHERAL,
};
static struct clk lcdc_clk = {
	.name		= "lcdc_clk",
	.pmc_mask	= 1 << AT91SAM9G45_ID_LCDC,
	.type		= CLK_TYPE_PERIPHERAL,
};
static struct clk ac97_clk = {
	.name		= "ac97_clk",
	.pmc_mask	= 1 << AT91SAM9G45_ID_AC97C,
	.type		= CLK_TYPE_PERIPHERAL,
};
static struct clk macb_clk = {
	.name		= "pclk",
	.pmc_mask	= 1 << AT91SAM9G45_ID_EMAC,
	.type		= CLK_TYPE_PERIPHERAL,
};
static struct clk isi_clk = {
	.name		= "isi_clk",
	.pmc_mask	= 1 << AT91SAM9G45_ID_ISI,
	.type		= CLK_TYPE_PERIPHERAL,
};
static struct clk udphs_clk = {
	.name		= "udphs_clk",
	.pmc_mask	= 1 << AT91SAM9G45_ID_UDPHS,
	.type		= CLK_TYPE_PERIPHERAL,
};
static struct clk mmc1_clk = {
	.name		= "mci1_clk",
	.pmc_mask	= 1 << AT91SAM9G45_ID_MCI1,
	.type		= CLK_TYPE_PERIPHERAL,
};

/* Video decoder clock - Only for sam9m10/sam9m11 */
static struct clk vdec_clk = {
	.name		= "vdec_clk",
	.pmc_mask	= 1 << AT91SAM9G45_ID_VDEC,
	.type		= CLK_TYPE_PERIPHERAL,
};

static struct clk *periph_clocks[] __initdata = {
	&pioA_clk,
	&pioB_clk,
	&pioC_clk,
	&pioDE_clk,
	&trng_clk,
	&usart0_clk,
	&usart1_clk,
	&usart2_clk,
	&usart3_clk,
	&mmc0_clk,
	&twi0_clk,
	&twi1_clk,
	&spi0_clk,
	&spi1_clk,
	&ssc0_clk,
	&ssc1_clk,
	&tcb0_clk,
	&pwm_clk,
	&tsc_clk,
	&dma_clk,
	&uhphs_clk,
	&lcdc_clk,
	&ac97_clk,
	&macb_clk,
	&isi_clk,
	&udphs_clk,
	&mmc1_clk,
	// irq0
};

static struct clk_lookup periph_clocks_lookups[] = {
	/* One additional fake clock for macb_hclk */
	CLKDEV_CON_ID("hclk", &macb_clk),
	/* One additional fake clock for ohci */
	CLKDEV_CON_ID("ohci_clk", &uhphs_clk),
	CLKDEV_CON_DEV_ID("ehci_clk", "atmel-ehci", &uhphs_clk),
	CLKDEV_CON_DEV_ID("hclk", "atmel_usba_udc", &utmi_clk),
	CLKDEV_CON_DEV_ID("pclk", "atmel_usba_udc", &udphs_clk),
	CLKDEV_CON_DEV_ID("mci_clk", "atmel_mci.0", &mmc0_clk),
	CLKDEV_CON_DEV_ID("mci_clk", "atmel_mci.1", &mmc1_clk),
	CLKDEV_CON_DEV_ID("spi_clk", "atmel_spi.0", &spi0_clk),
	CLKDEV_CON_DEV_ID("spi_clk", "atmel_spi.1", &spi1_clk),
	CLKDEV_CON_DEV_ID("t0_clk", "atmel_tcb.0", &tcb0_clk),
	CLKDEV_CON_DEV_ID("t0_clk", "atmel_tcb.1", &tcb0_clk),
	CLKDEV_CON_DEV_ID("pclk", "ssc.0", &ssc0_clk),
	CLKDEV_CON_DEV_ID("pclk", "ssc.1", &ssc1_clk),
	CLKDEV_CON_DEV_ID(NULL, "atmel-trng", &trng_clk),
	/* more usart lookup table for DT entries */
	CLKDEV_CON_DEV_ID("usart", "ffffee00.serial", &mck),
	CLKDEV_CON_DEV_ID("usart", "fff8c000.serial", &usart0_clk),
	CLKDEV_CON_DEV_ID("usart", "fff90000.serial", &usart1_clk),
	CLKDEV_CON_DEV_ID("usart", "fff94000.serial", &usart2_clk),
	CLKDEV_CON_DEV_ID("usart", "fff98000.serial", &usart3_clk),
	/* more tc lookup table for DT entries */
	CLKDEV_CON_DEV_ID("t0_clk", "fff7c000.timer", &tcb0_clk),
	CLKDEV_CON_DEV_ID("t0_clk", "fffd4000.timer", &tcb0_clk),
<<<<<<< HEAD
=======
	CLKDEV_CON_DEV_ID("hclk", "700000.ohci", &uhphs_clk),
	CLKDEV_CON_DEV_ID("ehci_clk", "800000.ehci", &uhphs_clk),
>>>>>>> 7d1206bc
	/* fake hclk clock */
	CLKDEV_CON_DEV_ID("hclk", "at91_ohci", &uhphs_clk),
	CLKDEV_CON_ID("pioA", &pioA_clk),
	CLKDEV_CON_ID("pioB", &pioB_clk),
	CLKDEV_CON_ID("pioC", &pioC_clk),
	CLKDEV_CON_ID("pioD", &pioDE_clk),
	CLKDEV_CON_ID("pioE", &pioDE_clk),
};

static struct clk_lookup usart_clocks_lookups[] = {
	CLKDEV_CON_DEV_ID("usart", "atmel_usart.0", &mck),
	CLKDEV_CON_DEV_ID("usart", "atmel_usart.1", &usart0_clk),
	CLKDEV_CON_DEV_ID("usart", "atmel_usart.2", &usart1_clk),
	CLKDEV_CON_DEV_ID("usart", "atmel_usart.3", &usart2_clk),
	CLKDEV_CON_DEV_ID("usart", "atmel_usart.4", &usart3_clk),
};

/*
 * The two programmable clocks.
 * You must configure pin multiplexing to bring these signals out.
 */
static struct clk pck0 = {
	.name		= "pck0",
	.pmc_mask	= AT91_PMC_PCK0,
	.type		= CLK_TYPE_PROGRAMMABLE,
	.id		= 0,
};
static struct clk pck1 = {
	.name		= "pck1",
	.pmc_mask	= AT91_PMC_PCK1,
	.type		= CLK_TYPE_PROGRAMMABLE,
	.id		= 1,
};

static void __init at91sam9g45_register_clocks(void)
{
	int i;

	for (i = 0; i < ARRAY_SIZE(periph_clocks); i++)
		clk_register(periph_clocks[i]);

	clkdev_add_table(periph_clocks_lookups,
			 ARRAY_SIZE(periph_clocks_lookups));
	clkdev_add_table(usart_clocks_lookups,
			 ARRAY_SIZE(usart_clocks_lookups));

	if (cpu_is_at91sam9m10() || cpu_is_at91sam9m11())
		clk_register(&vdec_clk);

	clk_register(&pck0);
	clk_register(&pck1);
}

static struct clk_lookup console_clock_lookup;

void __init at91sam9g45_set_console_clock(int id)
{
	if (id >= ARRAY_SIZE(usart_clocks_lookups))
		return;

	console_clock_lookup.con_id = "usart";
	console_clock_lookup.clk = usart_clocks_lookups[id].clk;
	clkdev_add(&console_clock_lookup);
}

/* --------------------------------------------------------------------
 *  GPIO
 * -------------------------------------------------------------------- */

static struct at91_gpio_bank at91sam9g45_gpio[] __initdata = {
	{
		.id		= AT91SAM9G45_ID_PIOA,
		.regbase	= AT91SAM9G45_BASE_PIOA,
	}, {
		.id		= AT91SAM9G45_ID_PIOB,
		.regbase	= AT91SAM9G45_BASE_PIOB,
	}, {
		.id		= AT91SAM9G45_ID_PIOC,
		.regbase	= AT91SAM9G45_BASE_PIOC,
	}, {
		.id		= AT91SAM9G45_ID_PIODE,
		.regbase	= AT91SAM9G45_BASE_PIOD,
	}, {
		.id		= AT91SAM9G45_ID_PIODE,
		.regbase	= AT91SAM9G45_BASE_PIOE,
	}
};

/* --------------------------------------------------------------------
 *  AT91SAM9G45 processor initialization
 * -------------------------------------------------------------------- */

static void __init at91sam9g45_map_io(void)
{
	at91_init_sram(0, AT91SAM9G45_SRAM_BASE, AT91SAM9G45_SRAM_SIZE);
	init_consistent_dma_size(SZ_4M);
}

static void __init at91sam9g45_ioremap_registers(void)
{
	at91_ioremap_shdwc(AT91SAM9G45_BASE_SHDWC);
	at91_ioremap_rstc(AT91SAM9G45_BASE_RSTC);
	at91_ioremap_ramc(0, AT91SAM9G45_BASE_DDRSDRC1, 512);
	at91_ioremap_ramc(1, AT91SAM9G45_BASE_DDRSDRC0, 512);
	at91sam926x_ioremap_pit(AT91SAM9G45_BASE_PIT);
	at91sam9_ioremap_smc(0, AT91SAM9G45_BASE_SMC);
	at91_ioremap_matrix(AT91SAM9G45_BASE_MATRIX);
}

static void __init at91sam9g45_initialize(void)
{
	arm_pm_idle = at91sam9_idle;
	arm_pm_restart = at91sam9g45_restart;
	at91_extern_irq = (1 << AT91SAM9G45_ID_IRQ0);

	/* Register GPIO subsystem */
	at91_gpio_init(at91sam9g45_gpio, 5);
}

/* --------------------------------------------------------------------
 *  Interrupt initialization
 * -------------------------------------------------------------------- */

/*
 * The default interrupt priority levels (0 = lowest, 7 = highest).
 */
static unsigned int at91sam9g45_default_irq_priority[NR_AIC_IRQS] __initdata = {
	7,	/* Advanced Interrupt Controller (FIQ) */
	7,	/* System Peripherals */
	1,	/* Parallel IO Controller A */
	1,	/* Parallel IO Controller B */
	1,	/* Parallel IO Controller C */
	1,	/* Parallel IO Controller D and E */
	0,
	5,	/* USART 0 */
	5,	/* USART 1 */
	5,	/* USART 2 */
	5,	/* USART 3 */
	0,	/* Multimedia Card Interface 0 */
	6,	/* Two-Wire Interface 0 */
	6,	/* Two-Wire Interface 1 */
	5,	/* Serial Peripheral Interface 0 */
	5,	/* Serial Peripheral Interface 1 */
	4,	/* Serial Synchronous Controller 0 */
	4,	/* Serial Synchronous Controller 1 */
	0,	/* Timer Counter 0, 1, 2, 3, 4 and 5 */
	0,	/* Pulse Width Modulation Controller */
	0,	/* Touch Screen Controller */
	0,	/* DMA Controller */
	2,	/* USB Host High Speed port */
	3,	/* LDC Controller */
	5,	/* AC97 Controller */
	3,	/* Ethernet */
	0,	/* Image Sensor Interface */
	2,	/* USB Device High speed port */
	0,
	0,	/* Multimedia Card Interface 1 */
	0,
	0,	/* Advanced Interrupt Controller (IRQ0) */
};

struct at91_init_soc __initdata at91sam9g45_soc = {
	.map_io = at91sam9g45_map_io,
	.default_irq_priority = at91sam9g45_default_irq_priority,
	.ioremap_registers = at91sam9g45_ioremap_registers,
	.register_clocks = at91sam9g45_register_clocks,
	.init = at91sam9g45_initialize,
};<|MERGE_RESOLUTION|>--- conflicted
+++ resolved
@@ -232,11 +232,8 @@
 	/* more tc lookup table for DT entries */
 	CLKDEV_CON_DEV_ID("t0_clk", "fff7c000.timer", &tcb0_clk),
 	CLKDEV_CON_DEV_ID("t0_clk", "fffd4000.timer", &tcb0_clk),
-<<<<<<< HEAD
-=======
 	CLKDEV_CON_DEV_ID("hclk", "700000.ohci", &uhphs_clk),
 	CLKDEV_CON_DEV_ID("ehci_clk", "800000.ehci", &uhphs_clk),
->>>>>>> 7d1206bc
 	/* fake hclk clock */
 	CLKDEV_CON_DEV_ID("hclk", "at91_ohci", &uhphs_clk),
 	CLKDEV_CON_ID("pioA", &pioA_clk),
