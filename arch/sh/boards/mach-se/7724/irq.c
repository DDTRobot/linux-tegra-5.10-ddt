--- conflicted
+++ resolved
@@ -92,11 +92,7 @@
 	.irq_unmask	= enable_se7724_irq,
 };
 
-<<<<<<< HEAD
-static void se7724_irq_demux(unsigned int __irq, struct irq_desc *desc)
-=======
 static void se7724_irq_demux(struct irq_desc *desc)
->>>>>>> 9f30a04d
 {
 	unsigned int irq = irq_desc_get_irq(desc);
 	struct fpga_irq set = get_fpga_irq(irq);
