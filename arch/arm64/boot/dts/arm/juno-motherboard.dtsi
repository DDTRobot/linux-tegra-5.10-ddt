--- conflicted
+++ resolved
@@ -129,7 +129,6 @@
 				#size-cells = <1>;
 				ranges = <0 3 0 0x200000>;
 
-<<<<<<< HEAD
 				v2m_sysctl: sysctl@020000 {
 					compatible = "arm,sp810", "arm,primecell";
 					reg = <0x020000 0x1000>;
@@ -137,7 +136,8 @@
 					clock-names = "refclk", "timclk", "apb_pclk";
 					#clock-cells = <1>;
 					clock-output-names = "timerclken0", "timerclken1", "timerclken2", "timerclken3";
-=======
+				};
+
 				apbregs@010000 {
 					compatible = "syscon", "simple-mfd";
 					reg = <0x010000 0x1000>;
@@ -204,7 +204,6 @@
 						label = "vexpress:7";
 						default-state = "off";
 					};
->>>>>>> 4af34b57
 				};
 
 				mmci@050000 {
