--- conflicted
+++ resolved
@@ -1276,11 +1276,7 @@
 	int start = 0, len = 0;
 	int start_final = 0, len_final = 0;
 	u8 final_phase = 0xff;
-<<<<<<< HEAD
-	struct msdc_delay_phase delay_phase;
-=======
 	struct msdc_delay_phase delay_phase = { 0, };
->>>>>>> 06a691e6
 
 	if (delay == 0) {
 		dev_err(host->dev, "phase error: [map:%x]\n", delay);
