--- conflicted
+++ resolved
@@ -329,11 +329,7 @@
 	 * the doorbell as ringable by the CCPLEX, so we want to skip extra
 	 * checks here.
 	 */
-<<<<<<< HEAD
-	if (tegra_platform_is_silicon() && !tegra_hsp_doorbell_can_ring(db))
-=======
 	if (tegra_is_silicon() && !tegra_hsp_doorbell_can_ring(db))
->>>>>>> 3cea11cd
 		return -ENODEV;
 
 	spin_lock_irqsave(&hsp->lock, flags);
