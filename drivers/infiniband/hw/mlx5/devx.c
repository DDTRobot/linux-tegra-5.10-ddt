// SPDX-License-Identifier: GPL-2.0 OR Linux-OpenIB
/*
 * Copyright (c) 2018, Mellanox Technologies inc.  All rights reserved.
 */

#include <rdma/ib_user_verbs.h>
#include <rdma/ib_verbs.h>
#include <rdma/uverbs_types.h>
#include <rdma/uverbs_ioctl.h>
#include <rdma/mlx5_user_ioctl_cmds.h>
#include <rdma/mlx5_user_ioctl_verbs.h>
#include <rdma/ib_umem.h>
#include <rdma/uverbs_std_types.h>
#include <linux/mlx5/driver.h>
#include <linux/mlx5/fs.h>
#include "mlx5_ib.h"
#include <linux/xarray.h>

#define UVERBS_MODULE_NAME mlx5_ib
#include <rdma/uverbs_named_ioctl.h>

static void dispatch_event_fd(struct list_head *fd_list, const void *data);

enum devx_obj_flags {
	DEVX_OBJ_FLAGS_INDIRECT_MKEY = 1 << 0,
	DEVX_OBJ_FLAGS_DCT = 1 << 1,
	DEVX_OBJ_FLAGS_CQ = 1 << 2,
};

struct devx_async_data {
	struct mlx5_ib_dev *mdev;
	struct list_head list;
	struct ib_uobject *fd_uobj;
	struct mlx5_async_work cb_work;
	u16 cmd_out_len;
	/* must be last field in this structure */
	struct mlx5_ib_uapi_devx_async_cmd_hdr hdr;
};

struct devx_async_event_data {
	struct list_head list; /* headed in ev_file->event_list */
	struct mlx5_ib_uapi_devx_async_event_hdr hdr;
};

/* first level XA value data structure */
struct devx_event {
	struct xarray object_ids; /* second XA level, Key = object id */
	struct list_head unaffiliated_list;
};

/* second level XA value data structure */
struct devx_obj_event {
	struct rcu_head rcu;
	struct list_head obj_sub_list;
};

struct devx_event_subscription {
	struct list_head file_list; /* headed in ev_file->
				     * subscribed_events_list
				     */
	struct list_head xa_list; /* headed in devx_event->unaffiliated_list or
				   * devx_obj_event->obj_sub_list
				   */
	struct list_head obj_list; /* headed in devx_object */
	struct list_head event_list; /* headed in ev_file->event_list or in
				      * temp list via subscription
				      */

	u8 is_cleaned:1;
	u32 xa_key_level1;
	u32 xa_key_level2;
	struct rcu_head	rcu;
	u64 cookie;
	struct devx_async_event_file *ev_file;
	struct file *filp; /* Upon hot unplug we need a direct access to */
	struct eventfd_ctx *eventfd;
};

struct devx_async_event_file {
	struct ib_uobject uobj;
	/* Head of events that are subscribed to this FD */
	struct list_head subscribed_events_list;
	spinlock_t lock;
	wait_queue_head_t poll_wait;
	struct list_head event_list;
	struct mlx5_ib_dev *dev;
	u8 omit_data:1;
	u8 is_overflow_err:1;
	u8 is_destroyed:1;
};

#define MLX5_MAX_DESTROY_INBOX_SIZE_DW MLX5_ST_SZ_DW(delete_fte_in)
struct devx_obj {
	struct mlx5_ib_dev	*ib_dev;
	u64			obj_id;
	u32			dinlen; /* destroy inbox length */
	u32			dinbox[MLX5_MAX_DESTROY_INBOX_SIZE_DW];
	u32			flags;
	union {
		struct mlx5_ib_devx_mr	devx_mr;
		struct mlx5_core_dct	core_dct;
		struct mlx5_core_cq	core_cq;
		u32			flow_counter_bulk_size;
	};
	struct list_head event_sub; /* holds devx_event_subscription entries */
};

struct devx_umem {
	struct mlx5_core_dev		*mdev;
	struct ib_umem			*umem;
	u32				page_offset;
	int				page_shift;
	int				ncont;
	u32				dinlen;
	u32				dinbox[MLX5_ST_SZ_DW(general_obj_in_cmd_hdr)];
};

struct devx_umem_reg_cmd {
	void				*in;
	u32				inlen;
	u32				out[MLX5_ST_SZ_DW(general_obj_out_cmd_hdr)];
};

static struct mlx5_ib_ucontext *
devx_ufile2uctx(const struct uverbs_attr_bundle *attrs)
{
	return to_mucontext(ib_uverbs_get_ucontext(attrs));
}

int mlx5_ib_devx_create(struct mlx5_ib_dev *dev, bool is_user)
{
	u32 in[MLX5_ST_SZ_DW(create_uctx_in)] = {0};
	u32 out[MLX5_ST_SZ_DW(general_obj_out_cmd_hdr)] = {0};
	void *uctx;
	int err;
	u16 uid;
	u32 cap = 0;

	/* 0 means not supported */
	if (!MLX5_CAP_GEN(dev->mdev, log_max_uctx))
		return -EINVAL;

	uctx = MLX5_ADDR_OF(create_uctx_in, in, uctx);
	if (is_user && capable(CAP_NET_RAW) &&
	    (MLX5_CAP_GEN(dev->mdev, uctx_cap) & MLX5_UCTX_CAP_RAW_TX))
		cap |= MLX5_UCTX_CAP_RAW_TX;
	if (is_user && capable(CAP_SYS_RAWIO) &&
	    (MLX5_CAP_GEN(dev->mdev, uctx_cap) &
	     MLX5_UCTX_CAP_INTERNAL_DEV_RES))
		cap |= MLX5_UCTX_CAP_INTERNAL_DEV_RES;

	MLX5_SET(create_uctx_in, in, opcode, MLX5_CMD_OP_CREATE_UCTX);
	MLX5_SET(uctx, uctx, cap, cap);

	err = mlx5_cmd_exec(dev->mdev, in, sizeof(in), out, sizeof(out));
	if (err)
		return err;

	uid = MLX5_GET(general_obj_out_cmd_hdr, out, obj_id);
	return uid;
}

void mlx5_ib_devx_destroy(struct mlx5_ib_dev *dev, u16 uid)
{
	u32 in[MLX5_ST_SZ_DW(destroy_uctx_in)] = {0};
	u32 out[MLX5_ST_SZ_DW(general_obj_out_cmd_hdr)] = {0};

	MLX5_SET(destroy_uctx_in, in, opcode, MLX5_CMD_OP_DESTROY_UCTX);
	MLX5_SET(destroy_uctx_in, in, uid, uid);

	mlx5_cmd_exec(dev->mdev, in, sizeof(in), out, sizeof(out));
}

bool mlx5_ib_devx_is_flow_dest(void *obj, int *dest_id, int *dest_type)
{
	struct devx_obj *devx_obj = obj;
	u16 opcode = MLX5_GET(general_obj_in_cmd_hdr, devx_obj->dinbox, opcode);

	switch (opcode) {
	case MLX5_CMD_OP_DESTROY_TIR:
		*dest_type = MLX5_FLOW_DESTINATION_TYPE_TIR;
		*dest_id = MLX5_GET(general_obj_in_cmd_hdr, devx_obj->dinbox,
				    obj_id);
		return true;

	case MLX5_CMD_OP_DESTROY_FLOW_TABLE:
		*dest_type = MLX5_FLOW_DESTINATION_TYPE_FLOW_TABLE;
		*dest_id = MLX5_GET(destroy_flow_table_in, devx_obj->dinbox,
				    table_id);
		return true;
	default:
		return false;
	}
}

bool mlx5_ib_devx_is_flow_counter(void *obj, u32 offset, u32 *counter_id)
{
	struct devx_obj *devx_obj = obj;
	u16 opcode = MLX5_GET(general_obj_in_cmd_hdr, devx_obj->dinbox, opcode);

	if (opcode == MLX5_CMD_OP_DEALLOC_FLOW_COUNTER) {

		if (offset && offset >= devx_obj->flow_counter_bulk_size)
			return false;

		*counter_id = MLX5_GET(dealloc_flow_counter_in,
				       devx_obj->dinbox,
				       flow_counter_id);
		*counter_id += offset;
		return true;
	}

	return false;
}

static bool is_legacy_unaffiliated_event_num(u16 event_num)
{
	switch (event_num) {
	case MLX5_EVENT_TYPE_PORT_CHANGE:
		return true;
	default:
		return false;
	}
}

static bool is_legacy_obj_event_num(u16 event_num)
{
	switch (event_num) {
	case MLX5_EVENT_TYPE_PATH_MIG:
	case MLX5_EVENT_TYPE_COMM_EST:
	case MLX5_EVENT_TYPE_SQ_DRAINED:
	case MLX5_EVENT_TYPE_SRQ_LAST_WQE:
	case MLX5_EVENT_TYPE_SRQ_RQ_LIMIT:
	case MLX5_EVENT_TYPE_CQ_ERROR:
	case MLX5_EVENT_TYPE_WQ_CATAS_ERROR:
	case MLX5_EVENT_TYPE_PATH_MIG_FAILED:
	case MLX5_EVENT_TYPE_WQ_INVAL_REQ_ERROR:
	case MLX5_EVENT_TYPE_WQ_ACCESS_ERROR:
	case MLX5_EVENT_TYPE_SRQ_CATAS_ERROR:
	case MLX5_EVENT_TYPE_DCT_DRAINED:
	case MLX5_EVENT_TYPE_COMP:
	case MLX5_EVENT_TYPE_DCT_KEY_VIOLATION:
	case MLX5_EVENT_TYPE_XRQ_ERROR:
		return true;
	default:
		return false;
	}
}

static u16 get_legacy_obj_type(u16 opcode)
{
	switch (opcode) {
	case MLX5_CMD_OP_CREATE_RQ:
		return MLX5_EVENT_QUEUE_TYPE_RQ;
	case MLX5_CMD_OP_CREATE_QP:
		return MLX5_EVENT_QUEUE_TYPE_QP;
	case MLX5_CMD_OP_CREATE_SQ:
		return MLX5_EVENT_QUEUE_TYPE_SQ;
	case MLX5_CMD_OP_CREATE_DCT:
		return MLX5_EVENT_QUEUE_TYPE_DCT;
	default:
		return 0;
	}
}

static u16 get_dec_obj_type(struct devx_obj *obj, u16 event_num)
{
	u16 opcode;

	opcode = (obj->obj_id >> 32) & 0xffff;

	if (is_legacy_obj_event_num(event_num))
		return get_legacy_obj_type(opcode);

	switch (opcode) {
	case MLX5_CMD_OP_CREATE_GENERAL_OBJECT:
		return (obj->obj_id >> 48);
	case MLX5_CMD_OP_CREATE_RQ:
		return MLX5_OBJ_TYPE_RQ;
	case MLX5_CMD_OP_CREATE_QP:
		return MLX5_OBJ_TYPE_QP;
	case MLX5_CMD_OP_CREATE_SQ:
		return MLX5_OBJ_TYPE_SQ;
	case MLX5_CMD_OP_CREATE_DCT:
		return MLX5_OBJ_TYPE_DCT;
	case MLX5_CMD_OP_CREATE_TIR:
		return MLX5_OBJ_TYPE_TIR;
	case MLX5_CMD_OP_CREATE_TIS:
		return MLX5_OBJ_TYPE_TIS;
	case MLX5_CMD_OP_CREATE_PSV:
		return MLX5_OBJ_TYPE_PSV;
	case MLX5_OBJ_TYPE_MKEY:
		return MLX5_OBJ_TYPE_MKEY;
	case MLX5_CMD_OP_CREATE_RMP:
		return MLX5_OBJ_TYPE_RMP;
	case MLX5_CMD_OP_CREATE_XRC_SRQ:
		return MLX5_OBJ_TYPE_XRC_SRQ;
	case MLX5_CMD_OP_CREATE_XRQ:
		return MLX5_OBJ_TYPE_XRQ;
	case MLX5_CMD_OP_CREATE_RQT:
		return MLX5_OBJ_TYPE_RQT;
	case MLX5_CMD_OP_ALLOC_FLOW_COUNTER:
		return MLX5_OBJ_TYPE_FLOW_COUNTER;
	case MLX5_CMD_OP_CREATE_CQ:
		return MLX5_OBJ_TYPE_CQ;
	default:
		return 0;
	}
}

static u16 get_event_obj_type(unsigned long event_type, struct mlx5_eqe *eqe)
{
	switch (event_type) {
	case MLX5_EVENT_TYPE_WQ_CATAS_ERROR:
	case MLX5_EVENT_TYPE_WQ_ACCESS_ERROR:
	case MLX5_EVENT_TYPE_WQ_INVAL_REQ_ERROR:
	case MLX5_EVENT_TYPE_SRQ_LAST_WQE:
	case MLX5_EVENT_TYPE_PATH_MIG:
	case MLX5_EVENT_TYPE_PATH_MIG_FAILED:
	case MLX5_EVENT_TYPE_COMM_EST:
	case MLX5_EVENT_TYPE_SQ_DRAINED:
	case MLX5_EVENT_TYPE_SRQ_RQ_LIMIT:
	case MLX5_EVENT_TYPE_SRQ_CATAS_ERROR:
		return eqe->data.qp_srq.type;
	case MLX5_EVENT_TYPE_CQ_ERROR:
	case MLX5_EVENT_TYPE_XRQ_ERROR:
		return 0;
	case MLX5_EVENT_TYPE_DCT_DRAINED:
	case MLX5_EVENT_TYPE_DCT_KEY_VIOLATION:
		return MLX5_EVENT_QUEUE_TYPE_DCT;
	default:
		return MLX5_GET(affiliated_event_header, &eqe->data, obj_type);
	}
}

static u32 get_dec_obj_id(u64 obj_id)
{
	return (obj_id & 0xffffffff);
}

/*
 * As the obj_id in the firmware is not globally unique the object type
 * must be considered upon checking for a valid object id.
 * For that the opcode of the creator command is encoded as part of the obj_id.
 */
static u64 get_enc_obj_id(u32 opcode, u32 obj_id)
{
	return ((u64)opcode << 32) | obj_id;
}

static u64 devx_get_obj_id(const void *in)
{
	u16 opcode = MLX5_GET(general_obj_in_cmd_hdr, in, opcode);
	u64 obj_id;

	switch (opcode) {
	case MLX5_CMD_OP_MODIFY_GENERAL_OBJECT:
	case MLX5_CMD_OP_QUERY_GENERAL_OBJECT:
		obj_id = get_enc_obj_id(MLX5_CMD_OP_CREATE_GENERAL_OBJECT |
					MLX5_GET(general_obj_in_cmd_hdr, in,
						 obj_type) << 16,
					MLX5_GET(general_obj_in_cmd_hdr, in,
						 obj_id));
		break;
	case MLX5_CMD_OP_QUERY_MKEY:
		obj_id = get_enc_obj_id(MLX5_CMD_OP_CREATE_MKEY,
					MLX5_GET(query_mkey_in, in,
						 mkey_index));
		break;
	case MLX5_CMD_OP_QUERY_CQ:
		obj_id = get_enc_obj_id(MLX5_CMD_OP_CREATE_CQ,
					MLX5_GET(query_cq_in, in, cqn));
		break;
	case MLX5_CMD_OP_MODIFY_CQ:
		obj_id = get_enc_obj_id(MLX5_CMD_OP_CREATE_CQ,
					MLX5_GET(modify_cq_in, in, cqn));
		break;
	case MLX5_CMD_OP_QUERY_SQ:
		obj_id = get_enc_obj_id(MLX5_CMD_OP_CREATE_SQ,
					MLX5_GET(query_sq_in, in, sqn));
		break;
	case MLX5_CMD_OP_MODIFY_SQ:
		obj_id = get_enc_obj_id(MLX5_CMD_OP_CREATE_SQ,
					MLX5_GET(modify_sq_in, in, sqn));
		break;
	case MLX5_CMD_OP_QUERY_RQ:
		obj_id = get_enc_obj_id(MLX5_CMD_OP_CREATE_RQ,
					MLX5_GET(query_rq_in, in, rqn));
		break;
	case MLX5_CMD_OP_MODIFY_RQ:
		obj_id = get_enc_obj_id(MLX5_CMD_OP_CREATE_RQ,
					MLX5_GET(modify_rq_in, in, rqn));
		break;
	case MLX5_CMD_OP_QUERY_RMP:
		obj_id = get_enc_obj_id(MLX5_CMD_OP_CREATE_RMP,
					MLX5_GET(query_rmp_in, in, rmpn));
		break;
	case MLX5_CMD_OP_MODIFY_RMP:
		obj_id = get_enc_obj_id(MLX5_CMD_OP_CREATE_RMP,
					MLX5_GET(modify_rmp_in, in, rmpn));
		break;
	case MLX5_CMD_OP_QUERY_RQT:
		obj_id = get_enc_obj_id(MLX5_CMD_OP_CREATE_RQT,
					MLX5_GET(query_rqt_in, in, rqtn));
		break;
	case MLX5_CMD_OP_MODIFY_RQT:
		obj_id = get_enc_obj_id(MLX5_CMD_OP_CREATE_RQT,
					MLX5_GET(modify_rqt_in, in, rqtn));
		break;
	case MLX5_CMD_OP_QUERY_TIR:
		obj_id = get_enc_obj_id(MLX5_CMD_OP_CREATE_TIR,
					MLX5_GET(query_tir_in, in, tirn));
		break;
	case MLX5_CMD_OP_MODIFY_TIR:
		obj_id = get_enc_obj_id(MLX5_CMD_OP_CREATE_TIR,
					MLX5_GET(modify_tir_in, in, tirn));
		break;
	case MLX5_CMD_OP_QUERY_TIS:
		obj_id = get_enc_obj_id(MLX5_CMD_OP_CREATE_TIS,
					MLX5_GET(query_tis_in, in, tisn));
		break;
	case MLX5_CMD_OP_MODIFY_TIS:
		obj_id = get_enc_obj_id(MLX5_CMD_OP_CREATE_TIS,
					MLX5_GET(modify_tis_in, in, tisn));
		break;
	case MLX5_CMD_OP_QUERY_FLOW_TABLE:
		obj_id = get_enc_obj_id(MLX5_CMD_OP_CREATE_FLOW_TABLE,
					MLX5_GET(query_flow_table_in, in,
						 table_id));
		break;
	case MLX5_CMD_OP_MODIFY_FLOW_TABLE:
		obj_id = get_enc_obj_id(MLX5_CMD_OP_CREATE_FLOW_TABLE,
					MLX5_GET(modify_flow_table_in, in,
						 table_id));
		break;
	case MLX5_CMD_OP_QUERY_FLOW_GROUP:
		obj_id = get_enc_obj_id(MLX5_CMD_OP_CREATE_FLOW_GROUP,
					MLX5_GET(query_flow_group_in, in,
						 group_id));
		break;
	case MLX5_CMD_OP_QUERY_FLOW_TABLE_ENTRY:
		obj_id = get_enc_obj_id(MLX5_CMD_OP_SET_FLOW_TABLE_ENTRY,
					MLX5_GET(query_fte_in, in,
						 flow_index));
		break;
	case MLX5_CMD_OP_SET_FLOW_TABLE_ENTRY:
		obj_id = get_enc_obj_id(MLX5_CMD_OP_SET_FLOW_TABLE_ENTRY,
					MLX5_GET(set_fte_in, in, flow_index));
		break;
	case MLX5_CMD_OP_QUERY_Q_COUNTER:
		obj_id = get_enc_obj_id(MLX5_CMD_OP_ALLOC_Q_COUNTER,
					MLX5_GET(query_q_counter_in, in,
						 counter_set_id));
		break;
	case MLX5_CMD_OP_QUERY_FLOW_COUNTER:
		obj_id = get_enc_obj_id(MLX5_CMD_OP_ALLOC_FLOW_COUNTER,
					MLX5_GET(query_flow_counter_in, in,
						 flow_counter_id));
		break;
	case MLX5_CMD_OP_QUERY_MODIFY_HEADER_CONTEXT:
		obj_id = get_enc_obj_id(MLX5_CMD_OP_ALLOC_MODIFY_HEADER_CONTEXT,
					MLX5_GET(general_obj_in_cmd_hdr, in,
						 obj_id));
		break;
	case MLX5_CMD_OP_QUERY_SCHEDULING_ELEMENT:
		obj_id = get_enc_obj_id(MLX5_CMD_OP_CREATE_SCHEDULING_ELEMENT,
					MLX5_GET(query_scheduling_element_in,
						 in, scheduling_element_id));
		break;
	case MLX5_CMD_OP_MODIFY_SCHEDULING_ELEMENT:
		obj_id = get_enc_obj_id(MLX5_CMD_OP_CREATE_SCHEDULING_ELEMENT,
					MLX5_GET(modify_scheduling_element_in,
						 in, scheduling_element_id));
		break;
	case MLX5_CMD_OP_ADD_VXLAN_UDP_DPORT:
		obj_id = get_enc_obj_id(MLX5_CMD_OP_ADD_VXLAN_UDP_DPORT,
					MLX5_GET(add_vxlan_udp_dport_in, in,
						 vxlan_udp_port));
		break;
	case MLX5_CMD_OP_QUERY_L2_TABLE_ENTRY:
		obj_id = get_enc_obj_id(MLX5_CMD_OP_SET_L2_TABLE_ENTRY,
					MLX5_GET(query_l2_table_entry_in, in,
						 table_index));
		break;
	case MLX5_CMD_OP_SET_L2_TABLE_ENTRY:
		obj_id = get_enc_obj_id(MLX5_CMD_OP_SET_L2_TABLE_ENTRY,
					MLX5_GET(set_l2_table_entry_in, in,
						 table_index));
		break;
	case MLX5_CMD_OP_QUERY_QP:
		obj_id = get_enc_obj_id(MLX5_CMD_OP_CREATE_QP,
					MLX5_GET(query_qp_in, in, qpn));
		break;
	case MLX5_CMD_OP_RST2INIT_QP:
		obj_id = get_enc_obj_id(MLX5_CMD_OP_CREATE_QP,
					MLX5_GET(rst2init_qp_in, in, qpn));
		break;
	case MLX5_CMD_OP_INIT2RTR_QP:
		obj_id = get_enc_obj_id(MLX5_CMD_OP_CREATE_QP,
					MLX5_GET(init2rtr_qp_in, in, qpn));
		break;
	case MLX5_CMD_OP_RTR2RTS_QP:
		obj_id = get_enc_obj_id(MLX5_CMD_OP_CREATE_QP,
					MLX5_GET(rtr2rts_qp_in, in, qpn));
		break;
	case MLX5_CMD_OP_RTS2RTS_QP:
		obj_id = get_enc_obj_id(MLX5_CMD_OP_CREATE_QP,
					MLX5_GET(rts2rts_qp_in, in, qpn));
		break;
	case MLX5_CMD_OP_SQERR2RTS_QP:
		obj_id = get_enc_obj_id(MLX5_CMD_OP_CREATE_QP,
					MLX5_GET(sqerr2rts_qp_in, in, qpn));
		break;
	case MLX5_CMD_OP_2ERR_QP:
		obj_id = get_enc_obj_id(MLX5_CMD_OP_CREATE_QP,
					MLX5_GET(qp_2err_in, in, qpn));
		break;
	case MLX5_CMD_OP_2RST_QP:
		obj_id = get_enc_obj_id(MLX5_CMD_OP_CREATE_QP,
					MLX5_GET(qp_2rst_in, in, qpn));
		break;
	case MLX5_CMD_OP_QUERY_DCT:
		obj_id = get_enc_obj_id(MLX5_CMD_OP_CREATE_DCT,
					MLX5_GET(query_dct_in, in, dctn));
		break;
	case MLX5_CMD_OP_QUERY_XRQ:
	case MLX5_CMD_OP_QUERY_XRQ_DC_PARAMS_ENTRY:
	case MLX5_CMD_OP_QUERY_XRQ_ERROR_PARAMS:
		obj_id = get_enc_obj_id(MLX5_CMD_OP_CREATE_XRQ,
					MLX5_GET(query_xrq_in, in, xrqn));
		break;
	case MLX5_CMD_OP_QUERY_XRC_SRQ:
		obj_id = get_enc_obj_id(MLX5_CMD_OP_CREATE_XRC_SRQ,
					MLX5_GET(query_xrc_srq_in, in,
						 xrc_srqn));
		break;
	case MLX5_CMD_OP_ARM_XRC_SRQ:
		obj_id = get_enc_obj_id(MLX5_CMD_OP_CREATE_XRC_SRQ,
					MLX5_GET(arm_xrc_srq_in, in, xrc_srqn));
		break;
	case MLX5_CMD_OP_QUERY_SRQ:
		obj_id = get_enc_obj_id(MLX5_CMD_OP_CREATE_SRQ,
					MLX5_GET(query_srq_in, in, srqn));
		break;
	case MLX5_CMD_OP_ARM_RQ:
		obj_id = get_enc_obj_id(MLX5_CMD_OP_CREATE_RQ,
					MLX5_GET(arm_rq_in, in, srq_number));
		break;
	case MLX5_CMD_OP_ARM_DCT_FOR_KEY_VIOLATION:
		obj_id = get_enc_obj_id(MLX5_CMD_OP_CREATE_DCT,
					MLX5_GET(drain_dct_in, in, dctn));
		break;
	case MLX5_CMD_OP_ARM_XRQ:
	case MLX5_CMD_OP_SET_XRQ_DC_PARAMS_ENTRY:
	case MLX5_CMD_OP_RELEASE_XRQ_ERROR:
	case MLX5_CMD_OP_MODIFY_XRQ:
		obj_id = get_enc_obj_id(MLX5_CMD_OP_CREATE_XRQ,
					MLX5_GET(arm_xrq_in, in, xrqn));
		break;
	case MLX5_CMD_OP_QUERY_PACKET_REFORMAT_CONTEXT:
		obj_id = get_enc_obj_id
				(MLX5_CMD_OP_ALLOC_PACKET_REFORMAT_CONTEXT,
				 MLX5_GET(query_packet_reformat_context_in,
					  in, packet_reformat_id));
		break;
	default:
		obj_id = 0;
	}

	return obj_id;
}

static bool devx_is_valid_obj_id(struct uverbs_attr_bundle *attrs,
				 struct ib_uobject *uobj, const void *in)
{
	struct mlx5_ib_dev *dev = mlx5_udata_to_mdev(&attrs->driver_udata);
	u64 obj_id = devx_get_obj_id(in);

	if (!obj_id)
		return false;

	switch (uobj_get_object_id(uobj)) {
	case UVERBS_OBJECT_CQ:
		return get_enc_obj_id(MLX5_CMD_OP_CREATE_CQ,
				      to_mcq(uobj->object)->mcq.cqn) ==
				      obj_id;

	case UVERBS_OBJECT_SRQ:
	{
		struct mlx5_core_srq *srq = &(to_msrq(uobj->object)->msrq);
		u16 opcode;

		switch (srq->common.res) {
		case MLX5_RES_XSRQ:
			opcode = MLX5_CMD_OP_CREATE_XRC_SRQ;
			break;
		case MLX5_RES_XRQ:
			opcode = MLX5_CMD_OP_CREATE_XRQ;
			break;
		default:
			if (!dev->mdev->issi)
				opcode = MLX5_CMD_OP_CREATE_SRQ;
			else
				opcode = MLX5_CMD_OP_CREATE_RMP;
		}

		return get_enc_obj_id(opcode,
				      to_msrq(uobj->object)->msrq.srqn) ==
				      obj_id;
	}

	case UVERBS_OBJECT_QP:
	{
		struct mlx5_ib_qp *qp = to_mqp(uobj->object);
		enum ib_qp_type	qp_type = qp->ibqp.qp_type;

		if (qp_type == IB_QPT_RAW_PACKET ||
		    (qp->flags & MLX5_IB_QP_UNDERLAY)) {
			struct mlx5_ib_raw_packet_qp *raw_packet_qp =
							 &qp->raw_packet_qp;
			struct mlx5_ib_rq *rq = &raw_packet_qp->rq;
			struct mlx5_ib_sq *sq = &raw_packet_qp->sq;

			return (get_enc_obj_id(MLX5_CMD_OP_CREATE_RQ,
					       rq->base.mqp.qpn) == obj_id ||
				get_enc_obj_id(MLX5_CMD_OP_CREATE_SQ,
					       sq->base.mqp.qpn) == obj_id ||
				get_enc_obj_id(MLX5_CMD_OP_CREATE_TIR,
					       rq->tirn) == obj_id ||
				get_enc_obj_id(MLX5_CMD_OP_CREATE_TIS,
					       sq->tisn) == obj_id);
		}

		if (qp_type == MLX5_IB_QPT_DCT)
			return get_enc_obj_id(MLX5_CMD_OP_CREATE_DCT,
					      qp->dct.mdct.mqp.qpn) == obj_id;

		return get_enc_obj_id(MLX5_CMD_OP_CREATE_QP,
				      qp->ibqp.qp_num) == obj_id;
	}

	case UVERBS_OBJECT_WQ:
		return get_enc_obj_id(MLX5_CMD_OP_CREATE_RQ,
				      to_mrwq(uobj->object)->core_qp.qpn) ==
				      obj_id;

	case UVERBS_OBJECT_RWQ_IND_TBL:
		return get_enc_obj_id(MLX5_CMD_OP_CREATE_RQT,
				      to_mrwq_ind_table(uobj->object)->rqtn) ==
				      obj_id;

	case MLX5_IB_OBJECT_DEVX_OBJ:
		return ((struct devx_obj *)uobj->object)->obj_id == obj_id;

	default:
		return false;
	}
}

static void devx_set_umem_valid(const void *in)
{
	u16 opcode = MLX5_GET(general_obj_in_cmd_hdr, in, opcode);

	switch (opcode) {
	case MLX5_CMD_OP_CREATE_MKEY:
		MLX5_SET(create_mkey_in, in, mkey_umem_valid, 1);
		break;
	case MLX5_CMD_OP_CREATE_CQ:
	{
		void *cqc;

		MLX5_SET(create_cq_in, in, cq_umem_valid, 1);
		cqc = MLX5_ADDR_OF(create_cq_in, in, cq_context);
		MLX5_SET(cqc, cqc, dbr_umem_valid, 1);
		break;
	}
	case MLX5_CMD_OP_CREATE_QP:
	{
		void *qpc;

		qpc = MLX5_ADDR_OF(create_qp_in, in, qpc);
		MLX5_SET(qpc, qpc, dbr_umem_valid, 1);
		MLX5_SET(create_qp_in, in, wq_umem_valid, 1);
		break;
	}

	case MLX5_CMD_OP_CREATE_RQ:
	{
		void *rqc, *wq;

		rqc = MLX5_ADDR_OF(create_rq_in, in, ctx);
		wq  = MLX5_ADDR_OF(rqc, rqc, wq);
		MLX5_SET(wq, wq, dbr_umem_valid, 1);
		MLX5_SET(wq, wq, wq_umem_valid, 1);
		break;
	}

	case MLX5_CMD_OP_CREATE_SQ:
	{
		void *sqc, *wq;

		sqc = MLX5_ADDR_OF(create_sq_in, in, ctx);
		wq = MLX5_ADDR_OF(sqc, sqc, wq);
		MLX5_SET(wq, wq, dbr_umem_valid, 1);
		MLX5_SET(wq, wq, wq_umem_valid, 1);
		break;
	}

	case MLX5_CMD_OP_MODIFY_CQ:
		MLX5_SET(modify_cq_in, in, cq_umem_valid, 1);
		break;

	case MLX5_CMD_OP_CREATE_RMP:
	{
		void *rmpc, *wq;

		rmpc = MLX5_ADDR_OF(create_rmp_in, in, ctx);
		wq = MLX5_ADDR_OF(rmpc, rmpc, wq);
		MLX5_SET(wq, wq, dbr_umem_valid, 1);
		MLX5_SET(wq, wq, wq_umem_valid, 1);
		break;
	}

	case MLX5_CMD_OP_CREATE_XRQ:
	{
		void *xrqc, *wq;

		xrqc = MLX5_ADDR_OF(create_xrq_in, in, xrq_context);
		wq = MLX5_ADDR_OF(xrqc, xrqc, wq);
		MLX5_SET(wq, wq, dbr_umem_valid, 1);
		MLX5_SET(wq, wq, wq_umem_valid, 1);
		break;
	}

	case MLX5_CMD_OP_CREATE_XRC_SRQ:
	{
		void *xrc_srqc;

		MLX5_SET(create_xrc_srq_in, in, xrc_srq_umem_valid, 1);
		xrc_srqc = MLX5_ADDR_OF(create_xrc_srq_in, in,
					xrc_srq_context_entry);
		MLX5_SET(xrc_srqc, xrc_srqc, dbr_umem_valid, 1);
		break;
	}

	default:
		return;
	}
}

static bool devx_is_obj_create_cmd(const void *in, u16 *opcode)
{
	*opcode = MLX5_GET(general_obj_in_cmd_hdr, in, opcode);

	switch (*opcode) {
	case MLX5_CMD_OP_CREATE_GENERAL_OBJECT:
	case MLX5_CMD_OP_CREATE_MKEY:
	case MLX5_CMD_OP_CREATE_CQ:
	case MLX5_CMD_OP_ALLOC_PD:
	case MLX5_CMD_OP_ALLOC_TRANSPORT_DOMAIN:
	case MLX5_CMD_OP_CREATE_RMP:
	case MLX5_CMD_OP_CREATE_SQ:
	case MLX5_CMD_OP_CREATE_RQ:
	case MLX5_CMD_OP_CREATE_RQT:
	case MLX5_CMD_OP_CREATE_TIR:
	case MLX5_CMD_OP_CREATE_TIS:
	case MLX5_CMD_OP_ALLOC_Q_COUNTER:
	case MLX5_CMD_OP_CREATE_FLOW_TABLE:
	case MLX5_CMD_OP_CREATE_FLOW_GROUP:
	case MLX5_CMD_OP_ALLOC_FLOW_COUNTER:
	case MLX5_CMD_OP_ALLOC_PACKET_REFORMAT_CONTEXT:
	case MLX5_CMD_OP_ALLOC_MODIFY_HEADER_CONTEXT:
	case MLX5_CMD_OP_CREATE_SCHEDULING_ELEMENT:
	case MLX5_CMD_OP_ADD_VXLAN_UDP_DPORT:
	case MLX5_CMD_OP_SET_L2_TABLE_ENTRY:
	case MLX5_CMD_OP_CREATE_QP:
	case MLX5_CMD_OP_CREATE_SRQ:
	case MLX5_CMD_OP_CREATE_XRC_SRQ:
	case MLX5_CMD_OP_CREATE_DCT:
	case MLX5_CMD_OP_CREATE_XRQ:
	case MLX5_CMD_OP_ATTACH_TO_MCG:
	case MLX5_CMD_OP_ALLOC_XRCD:
		return true;
	case MLX5_CMD_OP_SET_FLOW_TABLE_ENTRY:
	{
		u16 op_mod = MLX5_GET(set_fte_in, in, op_mod);
		if (op_mod == 0)
			return true;
		return false;
	}
	case MLX5_CMD_OP_CREATE_PSV:
	{
		u8 num_psv = MLX5_GET(create_psv_in, in, num_psv);

		if (num_psv == 1)
			return true;
		return false;
	}
	default:
		return false;
	}
}

static bool devx_is_obj_modify_cmd(const void *in)
{
	u16 opcode = MLX5_GET(general_obj_in_cmd_hdr, in, opcode);

	switch (opcode) {
	case MLX5_CMD_OP_MODIFY_GENERAL_OBJECT:
	case MLX5_CMD_OP_MODIFY_CQ:
	case MLX5_CMD_OP_MODIFY_RMP:
	case MLX5_CMD_OP_MODIFY_SQ:
	case MLX5_CMD_OP_MODIFY_RQ:
	case MLX5_CMD_OP_MODIFY_RQT:
	case MLX5_CMD_OP_MODIFY_TIR:
	case MLX5_CMD_OP_MODIFY_TIS:
	case MLX5_CMD_OP_MODIFY_FLOW_TABLE:
	case MLX5_CMD_OP_MODIFY_SCHEDULING_ELEMENT:
	case MLX5_CMD_OP_ADD_VXLAN_UDP_DPORT:
	case MLX5_CMD_OP_SET_L2_TABLE_ENTRY:
	case MLX5_CMD_OP_RST2INIT_QP:
	case MLX5_CMD_OP_INIT2RTR_QP:
	case MLX5_CMD_OP_RTR2RTS_QP:
	case MLX5_CMD_OP_RTS2RTS_QP:
	case MLX5_CMD_OP_SQERR2RTS_QP:
	case MLX5_CMD_OP_2ERR_QP:
	case MLX5_CMD_OP_2RST_QP:
	case MLX5_CMD_OP_ARM_XRC_SRQ:
	case MLX5_CMD_OP_ARM_RQ:
	case MLX5_CMD_OP_ARM_DCT_FOR_KEY_VIOLATION:
	case MLX5_CMD_OP_ARM_XRQ:
	case MLX5_CMD_OP_SET_XRQ_DC_PARAMS_ENTRY:
	case MLX5_CMD_OP_RELEASE_XRQ_ERROR:
	case MLX5_CMD_OP_MODIFY_XRQ:
		return true;
	case MLX5_CMD_OP_SET_FLOW_TABLE_ENTRY:
	{
		u16 op_mod = MLX5_GET(set_fte_in, in, op_mod);

		if (op_mod == 1)
			return true;
		return false;
	}
	default:
		return false;
	}
}

static bool devx_is_obj_query_cmd(const void *in)
{
	u16 opcode = MLX5_GET(general_obj_in_cmd_hdr, in, opcode);

	switch (opcode) {
	case MLX5_CMD_OP_QUERY_GENERAL_OBJECT:
	case MLX5_CMD_OP_QUERY_MKEY:
	case MLX5_CMD_OP_QUERY_CQ:
	case MLX5_CMD_OP_QUERY_RMP:
	case MLX5_CMD_OP_QUERY_SQ:
	case MLX5_CMD_OP_QUERY_RQ:
	case MLX5_CMD_OP_QUERY_RQT:
	case MLX5_CMD_OP_QUERY_TIR:
	case MLX5_CMD_OP_QUERY_TIS:
	case MLX5_CMD_OP_QUERY_Q_COUNTER:
	case MLX5_CMD_OP_QUERY_FLOW_TABLE:
	case MLX5_CMD_OP_QUERY_FLOW_GROUP:
	case MLX5_CMD_OP_QUERY_FLOW_TABLE_ENTRY:
	case MLX5_CMD_OP_QUERY_FLOW_COUNTER:
	case MLX5_CMD_OP_QUERY_MODIFY_HEADER_CONTEXT:
	case MLX5_CMD_OP_QUERY_SCHEDULING_ELEMENT:
	case MLX5_CMD_OP_QUERY_L2_TABLE_ENTRY:
	case MLX5_CMD_OP_QUERY_QP:
	case MLX5_CMD_OP_QUERY_SRQ:
	case MLX5_CMD_OP_QUERY_XRC_SRQ:
	case MLX5_CMD_OP_QUERY_DCT:
	case MLX5_CMD_OP_QUERY_XRQ:
	case MLX5_CMD_OP_QUERY_XRQ_DC_PARAMS_ENTRY:
	case MLX5_CMD_OP_QUERY_XRQ_ERROR_PARAMS:
	case MLX5_CMD_OP_QUERY_PACKET_REFORMAT_CONTEXT:
		return true;
	default:
		return false;
	}
}

static bool devx_is_whitelist_cmd(void *in)
{
	u16 opcode = MLX5_GET(general_obj_in_cmd_hdr, in, opcode);

	switch (opcode) {
	case MLX5_CMD_OP_QUERY_HCA_CAP:
	case MLX5_CMD_OP_QUERY_HCA_VPORT_CONTEXT:
	case MLX5_CMD_OP_QUERY_ESW_VPORT_CONTEXT:
		return true;
	default:
		return false;
	}
}

static int devx_get_uid(struct mlx5_ib_ucontext *c, void *cmd_in)
{
	if (devx_is_whitelist_cmd(cmd_in)) {
		struct mlx5_ib_dev *dev;

		if (c->devx_uid)
			return c->devx_uid;

		dev = to_mdev(c->ibucontext.device);
		if (dev->devx_whitelist_uid)
			return dev->devx_whitelist_uid;

		return -EOPNOTSUPP;
	}

	if (!c->devx_uid)
		return -EINVAL;

	return c->devx_uid;
}

static bool devx_is_general_cmd(void *in, struct mlx5_ib_dev *dev)
{
	u16 opcode = MLX5_GET(general_obj_in_cmd_hdr, in, opcode);

	/* Pass all cmds for vhca_tunnel as general, tracking is done in FW */
	if ((MLX5_CAP_GEN_64(dev->mdev, vhca_tunnel_commands) &&
	     MLX5_GET(general_obj_in_cmd_hdr, in, vhca_tunnel_id)) ||
	    (opcode >= MLX5_CMD_OP_GENERAL_START &&
	     opcode < MLX5_CMD_OP_GENERAL_END))
		return true;

	switch (opcode) {
	case MLX5_CMD_OP_QUERY_HCA_CAP:
	case MLX5_CMD_OP_QUERY_HCA_VPORT_CONTEXT:
	case MLX5_CMD_OP_QUERY_ESW_VPORT_CONTEXT:
	case MLX5_CMD_OP_QUERY_VPORT_STATE:
	case MLX5_CMD_OP_QUERY_ADAPTER:
	case MLX5_CMD_OP_QUERY_ISSI:
	case MLX5_CMD_OP_QUERY_NIC_VPORT_CONTEXT:
	case MLX5_CMD_OP_QUERY_ROCE_ADDRESS:
	case MLX5_CMD_OP_QUERY_VNIC_ENV:
	case MLX5_CMD_OP_QUERY_VPORT_COUNTER:
	case MLX5_CMD_OP_GET_DROPPED_PACKET_LOG:
	case MLX5_CMD_OP_NOP:
	case MLX5_CMD_OP_QUERY_CONG_STATUS:
	case MLX5_CMD_OP_QUERY_CONG_PARAMS:
	case MLX5_CMD_OP_QUERY_CONG_STATISTICS:
	case MLX5_CMD_OP_QUERY_LAG:
		return true;
	default:
		return false;
	}
}

static int UVERBS_HANDLER(MLX5_IB_METHOD_DEVX_QUERY_EQN)(
	struct uverbs_attr_bundle *attrs)
{
	struct mlx5_ib_ucontext *c;
	struct mlx5_ib_dev *dev;
	int user_vector;
	int dev_eqn;
	unsigned int irqn;
	int err;

	if (uverbs_copy_from(&user_vector, attrs,
			     MLX5_IB_ATTR_DEVX_QUERY_EQN_USER_VEC))
		return -EFAULT;

	c = devx_ufile2uctx(attrs);
	if (IS_ERR(c))
		return PTR_ERR(c);
	dev = to_mdev(c->ibucontext.device);

	err = mlx5_vector2eqn(dev->mdev, user_vector, &dev_eqn, &irqn);
	if (err < 0)
		return err;

	if (uverbs_copy_to(attrs, MLX5_IB_ATTR_DEVX_QUERY_EQN_DEV_EQN,
			   &dev_eqn, sizeof(dev_eqn)))
		return -EFAULT;

	return 0;
}

/*
 *Security note:
 * The hardware protection mechanism works like this: Each device object that
 * is subject to UAR doorbells (QP/SQ/CQ) gets a UAR ID (called uar_page in
 * the device specification manual) upon its creation. Then upon doorbell,
 * hardware fetches the object context for which the doorbell was rang, and
 * validates that the UAR through which the DB was rang matches the UAR ID
 * of the object.
 * If no match the doorbell is silently ignored by the hardware. Of course,
 * the user cannot ring a doorbell on a UAR that was not mapped to it.
 * Now in devx, as the devx kernel does not manipulate the QP/SQ/CQ command
 * mailboxes (except tagging them with UID), we expose to the user its UAR
 * ID, so it can embed it in these objects in the expected specification
 * format. So the only thing the user can do is hurt itself by creating a
 * QP/SQ/CQ with a UAR ID other than his, and then in this case other users
 * may ring a doorbell on its objects.
 * The consequence of that will be that another user can schedule a QP/SQ
 * of the buggy user for execution (just insert it to the hardware schedule
 * queue or arm its CQ for event generation), no further harm is expected.
 */
static int UVERBS_HANDLER(MLX5_IB_METHOD_DEVX_QUERY_UAR)(
	struct uverbs_attr_bundle *attrs)
{
	struct mlx5_ib_ucontext *c;
	struct mlx5_ib_dev *dev;
	u32 user_idx;
	s32 dev_idx;

	c = devx_ufile2uctx(attrs);
	if (IS_ERR(c))
		return PTR_ERR(c);
	dev = to_mdev(c->ibucontext.device);

	if (uverbs_copy_from(&user_idx, attrs,
			     MLX5_IB_ATTR_DEVX_QUERY_UAR_USER_IDX))
		return -EFAULT;

	dev_idx = bfregn_to_uar_index(dev, &c->bfregi, user_idx, true);
	if (dev_idx < 0)
		return dev_idx;

	if (uverbs_copy_to(attrs, MLX5_IB_ATTR_DEVX_QUERY_UAR_DEV_IDX,
			   &dev_idx, sizeof(dev_idx)))
		return -EFAULT;

	return 0;
}

static int UVERBS_HANDLER(MLX5_IB_METHOD_DEVX_OTHER)(
	struct uverbs_attr_bundle *attrs)
{
	struct mlx5_ib_ucontext *c;
	struct mlx5_ib_dev *dev;
	void *cmd_in = uverbs_attr_get_alloced_ptr(
		attrs, MLX5_IB_ATTR_DEVX_OTHER_CMD_IN);
	int cmd_out_len = uverbs_attr_get_len(attrs,
					MLX5_IB_ATTR_DEVX_OTHER_CMD_OUT);
	void *cmd_out;
	int err;
	int uid;

	c = devx_ufile2uctx(attrs);
	if (IS_ERR(c))
		return PTR_ERR(c);
	dev = to_mdev(c->ibucontext.device);

	uid = devx_get_uid(c, cmd_in);
	if (uid < 0)
		return uid;

	/* Only white list of some general HCA commands are allowed for this method. */
	if (!devx_is_general_cmd(cmd_in, dev))
		return -EINVAL;

	cmd_out = uverbs_zalloc(attrs, cmd_out_len);
	if (IS_ERR(cmd_out))
		return PTR_ERR(cmd_out);

	MLX5_SET(general_obj_in_cmd_hdr, cmd_in, uid, uid);
	err = mlx5_cmd_exec(dev->mdev, cmd_in,
			    uverbs_attr_get_len(attrs, MLX5_IB_ATTR_DEVX_OTHER_CMD_IN),
			    cmd_out, cmd_out_len);
	if (err)
		return err;

	return uverbs_copy_to(attrs, MLX5_IB_ATTR_DEVX_OTHER_CMD_OUT, cmd_out,
			      cmd_out_len);
}

static void devx_obj_build_destroy_cmd(void *in, void *out, void *din,
				       u32 *dinlen,
				       u32 *obj_id)
{
	u16 obj_type = MLX5_GET(general_obj_in_cmd_hdr, in, obj_type);
	u16 uid = MLX5_GET(general_obj_in_cmd_hdr, in, uid);

	*obj_id = MLX5_GET(general_obj_out_cmd_hdr, out, obj_id);
	*dinlen = MLX5_ST_SZ_BYTES(general_obj_in_cmd_hdr);

	MLX5_SET(general_obj_in_cmd_hdr, din, obj_id, *obj_id);
	MLX5_SET(general_obj_in_cmd_hdr, din, uid, uid);

	switch (MLX5_GET(general_obj_in_cmd_hdr, in, opcode)) {
	case MLX5_CMD_OP_CREATE_GENERAL_OBJECT:
		MLX5_SET(general_obj_in_cmd_hdr, din, opcode, MLX5_CMD_OP_DESTROY_GENERAL_OBJECT);
		MLX5_SET(general_obj_in_cmd_hdr, din, obj_type, obj_type);
		break;

	case MLX5_CMD_OP_CREATE_UMEM:
		MLX5_SET(general_obj_in_cmd_hdr, din, opcode,
			 MLX5_CMD_OP_DESTROY_UMEM);
		break;
	case MLX5_CMD_OP_CREATE_MKEY:
		MLX5_SET(general_obj_in_cmd_hdr, din, opcode, MLX5_CMD_OP_DESTROY_MKEY);
		break;
	case MLX5_CMD_OP_CREATE_CQ:
		MLX5_SET(general_obj_in_cmd_hdr, din, opcode, MLX5_CMD_OP_DESTROY_CQ);
		break;
	case MLX5_CMD_OP_ALLOC_PD:
		MLX5_SET(general_obj_in_cmd_hdr, din, opcode, MLX5_CMD_OP_DEALLOC_PD);
		break;
	case MLX5_CMD_OP_ALLOC_TRANSPORT_DOMAIN:
		MLX5_SET(general_obj_in_cmd_hdr, din, opcode,
			 MLX5_CMD_OP_DEALLOC_TRANSPORT_DOMAIN);
		break;
	case MLX5_CMD_OP_CREATE_RMP:
		MLX5_SET(general_obj_in_cmd_hdr, din, opcode, MLX5_CMD_OP_DESTROY_RMP);
		break;
	case MLX5_CMD_OP_CREATE_SQ:
		MLX5_SET(general_obj_in_cmd_hdr, din, opcode, MLX5_CMD_OP_DESTROY_SQ);
		break;
	case MLX5_CMD_OP_CREATE_RQ:
		MLX5_SET(general_obj_in_cmd_hdr, din, opcode, MLX5_CMD_OP_DESTROY_RQ);
		break;
	case MLX5_CMD_OP_CREATE_RQT:
		MLX5_SET(general_obj_in_cmd_hdr, din, opcode, MLX5_CMD_OP_DESTROY_RQT);
		break;
	case MLX5_CMD_OP_CREATE_TIR:
		MLX5_SET(general_obj_in_cmd_hdr, din, opcode, MLX5_CMD_OP_DESTROY_TIR);
		break;
	case MLX5_CMD_OP_CREATE_TIS:
		MLX5_SET(general_obj_in_cmd_hdr, din, opcode, MLX5_CMD_OP_DESTROY_TIS);
		break;
	case MLX5_CMD_OP_ALLOC_Q_COUNTER:
		MLX5_SET(general_obj_in_cmd_hdr, din, opcode,
			 MLX5_CMD_OP_DEALLOC_Q_COUNTER);
		break;
	case MLX5_CMD_OP_CREATE_FLOW_TABLE:
		*dinlen = MLX5_ST_SZ_BYTES(destroy_flow_table_in);
		*obj_id = MLX5_GET(create_flow_table_out, out, table_id);
		MLX5_SET(destroy_flow_table_in, din, other_vport,
			 MLX5_GET(create_flow_table_in,  in, other_vport));
		MLX5_SET(destroy_flow_table_in, din, vport_number,
			 MLX5_GET(create_flow_table_in,  in, vport_number));
		MLX5_SET(destroy_flow_table_in, din, table_type,
			 MLX5_GET(create_flow_table_in,  in, table_type));
		MLX5_SET(destroy_flow_table_in, din, table_id, *obj_id);
		MLX5_SET(general_obj_in_cmd_hdr, din, opcode,
			 MLX5_CMD_OP_DESTROY_FLOW_TABLE);
		break;
	case MLX5_CMD_OP_CREATE_FLOW_GROUP:
		*dinlen = MLX5_ST_SZ_BYTES(destroy_flow_group_in);
		*obj_id = MLX5_GET(create_flow_group_out, out, group_id);
		MLX5_SET(destroy_flow_group_in, din, other_vport,
			 MLX5_GET(create_flow_group_in, in, other_vport));
		MLX5_SET(destroy_flow_group_in, din, vport_number,
			 MLX5_GET(create_flow_group_in, in, vport_number));
		MLX5_SET(destroy_flow_group_in, din, table_type,
			 MLX5_GET(create_flow_group_in, in, table_type));
		MLX5_SET(destroy_flow_group_in, din, table_id,
			 MLX5_GET(create_flow_group_in, in, table_id));
		MLX5_SET(destroy_flow_group_in, din, group_id, *obj_id);
		MLX5_SET(general_obj_in_cmd_hdr, din, opcode,
			 MLX5_CMD_OP_DESTROY_FLOW_GROUP);
		break;
	case MLX5_CMD_OP_SET_FLOW_TABLE_ENTRY:
		*dinlen = MLX5_ST_SZ_BYTES(delete_fte_in);
		*obj_id = MLX5_GET(set_fte_in, in, flow_index);
		MLX5_SET(delete_fte_in, din, other_vport,
			 MLX5_GET(set_fte_in,  in, other_vport));
		MLX5_SET(delete_fte_in, din, vport_number,
			 MLX5_GET(set_fte_in, in, vport_number));
		MLX5_SET(delete_fte_in, din, table_type,
			 MLX5_GET(set_fte_in, in, table_type));
		MLX5_SET(delete_fte_in, din, table_id,
			 MLX5_GET(set_fte_in, in, table_id));
		MLX5_SET(delete_fte_in, din, flow_index, *obj_id);
		MLX5_SET(general_obj_in_cmd_hdr, din, opcode,
			 MLX5_CMD_OP_DELETE_FLOW_TABLE_ENTRY);
		break;
	case MLX5_CMD_OP_ALLOC_FLOW_COUNTER:
		MLX5_SET(general_obj_in_cmd_hdr, din, opcode,
			 MLX5_CMD_OP_DEALLOC_FLOW_COUNTER);
		break;
	case MLX5_CMD_OP_ALLOC_PACKET_REFORMAT_CONTEXT:
		MLX5_SET(general_obj_in_cmd_hdr, din, opcode,
			 MLX5_CMD_OP_DEALLOC_PACKET_REFORMAT_CONTEXT);
		break;
	case MLX5_CMD_OP_ALLOC_MODIFY_HEADER_CONTEXT:
		MLX5_SET(general_obj_in_cmd_hdr, din, opcode,
			 MLX5_CMD_OP_DEALLOC_MODIFY_HEADER_CONTEXT);
		break;
	case MLX5_CMD_OP_CREATE_SCHEDULING_ELEMENT:
		*dinlen = MLX5_ST_SZ_BYTES(destroy_scheduling_element_in);
		*obj_id = MLX5_GET(create_scheduling_element_out, out,
				   scheduling_element_id);
		MLX5_SET(destroy_scheduling_element_in, din,
			 scheduling_hierarchy,
			 MLX5_GET(create_scheduling_element_in, in,
				  scheduling_hierarchy));
		MLX5_SET(destroy_scheduling_element_in, din,
			 scheduling_element_id, *obj_id);
		MLX5_SET(general_obj_in_cmd_hdr, din, opcode,
			 MLX5_CMD_OP_DESTROY_SCHEDULING_ELEMENT);
		break;
	case MLX5_CMD_OP_ADD_VXLAN_UDP_DPORT:
		*dinlen = MLX5_ST_SZ_BYTES(delete_vxlan_udp_dport_in);
		*obj_id = MLX5_GET(add_vxlan_udp_dport_in, in, vxlan_udp_port);
		MLX5_SET(delete_vxlan_udp_dport_in, din, vxlan_udp_port, *obj_id);
		MLX5_SET(general_obj_in_cmd_hdr, din, opcode,
			 MLX5_CMD_OP_DELETE_VXLAN_UDP_DPORT);
		break;
	case MLX5_CMD_OP_SET_L2_TABLE_ENTRY:
		*dinlen = MLX5_ST_SZ_BYTES(delete_l2_table_entry_in);
		*obj_id = MLX5_GET(set_l2_table_entry_in, in, table_index);
		MLX5_SET(delete_l2_table_entry_in, din, table_index, *obj_id);
		MLX5_SET(general_obj_in_cmd_hdr, din, opcode,
			 MLX5_CMD_OP_DELETE_L2_TABLE_ENTRY);
		break;
	case MLX5_CMD_OP_CREATE_QP:
		MLX5_SET(general_obj_in_cmd_hdr, din, opcode, MLX5_CMD_OP_DESTROY_QP);
		break;
	case MLX5_CMD_OP_CREATE_SRQ:
		MLX5_SET(general_obj_in_cmd_hdr, din, opcode, MLX5_CMD_OP_DESTROY_SRQ);
		break;
	case MLX5_CMD_OP_CREATE_XRC_SRQ:
		MLX5_SET(general_obj_in_cmd_hdr, din, opcode,
			 MLX5_CMD_OP_DESTROY_XRC_SRQ);
		break;
	case MLX5_CMD_OP_CREATE_DCT:
		MLX5_SET(general_obj_in_cmd_hdr, din, opcode, MLX5_CMD_OP_DESTROY_DCT);
		break;
	case MLX5_CMD_OP_CREATE_XRQ:
		MLX5_SET(general_obj_in_cmd_hdr, din, opcode, MLX5_CMD_OP_DESTROY_XRQ);
		break;
	case MLX5_CMD_OP_ATTACH_TO_MCG:
		*dinlen = MLX5_ST_SZ_BYTES(detach_from_mcg_in);
		MLX5_SET(detach_from_mcg_in, din, qpn,
			 MLX5_GET(attach_to_mcg_in, in, qpn));
		memcpy(MLX5_ADDR_OF(detach_from_mcg_in, din, multicast_gid),
		       MLX5_ADDR_OF(attach_to_mcg_in, in, multicast_gid),
		       MLX5_FLD_SZ_BYTES(attach_to_mcg_in, multicast_gid));
		MLX5_SET(general_obj_in_cmd_hdr, din, opcode, MLX5_CMD_OP_DETACH_FROM_MCG);
		break;
	case MLX5_CMD_OP_ALLOC_XRCD:
		MLX5_SET(general_obj_in_cmd_hdr, din, opcode, MLX5_CMD_OP_DEALLOC_XRCD);
		break;
	case MLX5_CMD_OP_CREATE_PSV:
		MLX5_SET(general_obj_in_cmd_hdr, din, opcode,
			 MLX5_CMD_OP_DESTROY_PSV);
		MLX5_SET(destroy_psv_in, din, psvn,
			 MLX5_GET(create_psv_out, out, psv0_index));
		break;
	default:
		/* The entry must match to one of the devx_is_obj_create_cmd */
		WARN_ON(true);
		break;
	}
}

static int devx_handle_mkey_indirect(struct devx_obj *obj,
				     struct mlx5_ib_dev *dev,
				     void *in, void *out)
{
	struct mlx5_ib_devx_mr *devx_mr = &obj->devx_mr;
	struct mlx5_core_mkey *mkey;
	void *mkc;
	u8 key;

	mkey = &devx_mr->mmkey;
	mkc = MLX5_ADDR_OF(create_mkey_in, in, memory_key_mkey_entry);
	key = MLX5_GET(mkc, mkc, mkey_7_0);
	mkey->key = mlx5_idx_to_mkey(
			MLX5_GET(create_mkey_out, out, mkey_index)) | key;
	mkey->type = MLX5_MKEY_INDIRECT_DEVX;
	mkey->iova = MLX5_GET64(mkc, mkc, start_addr);
	mkey->size = MLX5_GET64(mkc, mkc, len);
	mkey->pd = MLX5_GET(mkc, mkc, pd);
	devx_mr->ndescs = MLX5_GET(mkc, mkc, translations_octword_size);

	return xa_err(xa_store(&dev->odp_mkeys, mlx5_base_mkey(mkey->key), mkey,
			       GFP_KERNEL));
}

static int devx_handle_mkey_create(struct mlx5_ib_dev *dev,
				   struct devx_obj *obj,
				   void *in, int in_len)
{
	int min_len = MLX5_BYTE_OFF(create_mkey_in, memory_key_mkey_entry) +
			MLX5_FLD_SZ_BYTES(create_mkey_in,
			memory_key_mkey_entry);
	void *mkc;
	u8 access_mode;

	if (in_len < min_len)
		return -EINVAL;

	mkc = MLX5_ADDR_OF(create_mkey_in, in, memory_key_mkey_entry);

	access_mode = MLX5_GET(mkc, mkc, access_mode_1_0);
	access_mode |= MLX5_GET(mkc, mkc, access_mode_4_2) << 2;

	if (access_mode == MLX5_MKC_ACCESS_MODE_KLMS ||
		access_mode == MLX5_MKC_ACCESS_MODE_KSM) {
		if (IS_ENABLED(CONFIG_INFINIBAND_ON_DEMAND_PAGING))
			obj->flags |= DEVX_OBJ_FLAGS_INDIRECT_MKEY;
		return 0;
	}

	MLX5_SET(create_mkey_in, in, mkey_umem_valid, 1);
	return 0;
}

static void devx_cleanup_subscription(struct mlx5_ib_dev *dev,
				      struct devx_event_subscription *sub)
{
	struct devx_event *event;
	struct devx_obj_event *xa_val_level2;

	if (sub->is_cleaned)
		return;

	sub->is_cleaned = 1;
	list_del_rcu(&sub->xa_list);

	if (list_empty(&sub->obj_list))
		return;

	list_del_rcu(&sub->obj_list);
	/* check whether key level 1 for this obj_sub_list is empty */
	event = xa_load(&dev->devx_event_table.event_xa,
			sub->xa_key_level1);
	WARN_ON(!event);

	xa_val_level2 = xa_load(&event->object_ids, sub->xa_key_level2);
	if (list_empty(&xa_val_level2->obj_sub_list)) {
		xa_erase(&event->object_ids,
			 sub->xa_key_level2);
		kfree_rcu(xa_val_level2, rcu);
	}
}

static int devx_obj_cleanup(struct ib_uobject *uobject,
			    enum rdma_remove_reason why,
			    struct uverbs_attr_bundle *attrs)
{
	u32 out[MLX5_ST_SZ_DW(general_obj_out_cmd_hdr)];
	struct mlx5_devx_event_table *devx_event_table;
	struct devx_obj *obj = uobject->object;
	struct devx_event_subscription *sub_entry, *tmp;
	struct mlx5_ib_dev *dev;
	int ret;

	dev = mlx5_udata_to_mdev(&attrs->driver_udata);
	if (obj->flags & DEVX_OBJ_FLAGS_INDIRECT_MKEY) {
		/*
		 * The pagefault_single_data_segment() does commands against
		 * the mmkey, we must wait for that to stop before freeing the
		 * mkey, as another allocation could get the same mkey #.
		 */
<<<<<<< HEAD
		xa_erase(&obj->ib_dev->mdev->priv.mkey_table,
			 mlx5_base_mkey(obj->devx_mr.mmkey.key));
		synchronize_srcu(&dev->mr_srcu);
=======
		xa_erase(&obj->ib_dev->odp_mkeys,
			 mlx5_base_mkey(obj->devx_mr.mmkey.key));
		synchronize_srcu(&dev->odp_srcu);
>>>>>>> f295e4ce
	}

	if (obj->flags & DEVX_OBJ_FLAGS_DCT)
		ret = mlx5_core_destroy_dct(obj->ib_dev->mdev, &obj->core_dct);
	else if (obj->flags & DEVX_OBJ_FLAGS_CQ)
		ret = mlx5_core_destroy_cq(obj->ib_dev->mdev, &obj->core_cq);
	else
		ret = mlx5_cmd_exec(obj->ib_dev->mdev, obj->dinbox,
				    obj->dinlen, out, sizeof(out));
	if (ib_is_destroy_retryable(ret, why, uobject))
		return ret;

	devx_event_table = &dev->devx_event_table;

	mutex_lock(&devx_event_table->event_xa_lock);
	list_for_each_entry_safe(sub_entry, tmp, &obj->event_sub, obj_list)
		devx_cleanup_subscription(dev, sub_entry);
	mutex_unlock(&devx_event_table->event_xa_lock);

	kfree(obj);
	return ret;
}

static void devx_cq_comp(struct mlx5_core_cq *mcq, struct mlx5_eqe *eqe)
{
	struct devx_obj *obj = container_of(mcq, struct devx_obj, core_cq);
	struct mlx5_devx_event_table *table;
	struct devx_event *event;
	struct devx_obj_event *obj_event;
	u32 obj_id = mcq->cqn;

	table = &obj->ib_dev->devx_event_table;
	rcu_read_lock();
	event = xa_load(&table->event_xa, MLX5_EVENT_TYPE_COMP);
	if (!event)
		goto out;

	obj_event = xa_load(&event->object_ids, obj_id);
	if (!obj_event)
		goto out;

	dispatch_event_fd(&obj_event->obj_sub_list, eqe);
out:
	rcu_read_unlock();
}

static int UVERBS_HANDLER(MLX5_IB_METHOD_DEVX_OBJ_CREATE)(
	struct uverbs_attr_bundle *attrs)
{
	void *cmd_in = uverbs_attr_get_alloced_ptr(attrs, MLX5_IB_ATTR_DEVX_OBJ_CREATE_CMD_IN);
	int cmd_out_len =  uverbs_attr_get_len(attrs,
					MLX5_IB_ATTR_DEVX_OBJ_CREATE_CMD_OUT);
	int cmd_in_len = uverbs_attr_get_len(attrs,
					MLX5_IB_ATTR_DEVX_OBJ_CREATE_CMD_IN);
	void *cmd_out;
	struct ib_uobject *uobj = uverbs_attr_get_uobject(
		attrs, MLX5_IB_ATTR_DEVX_OBJ_CREATE_HANDLE);
	struct mlx5_ib_ucontext *c = rdma_udata_to_drv_context(
		&attrs->driver_udata, struct mlx5_ib_ucontext, ibucontext);
	struct mlx5_ib_dev *dev = to_mdev(c->ibucontext.device);
	u32 out[MLX5_ST_SZ_DW(general_obj_out_cmd_hdr)];
	struct devx_obj *obj;
	u16 obj_type = 0;
	int err;
	int uid;
	u32 obj_id;
	u16 opcode;

	if (MLX5_GET(general_obj_in_cmd_hdr, cmd_in, vhca_tunnel_id))
		return -EINVAL;

	uid = devx_get_uid(c, cmd_in);
	if (uid < 0)
		return uid;

	if (!devx_is_obj_create_cmd(cmd_in, &opcode))
		return -EINVAL;

	cmd_out = uverbs_zalloc(attrs, cmd_out_len);
	if (IS_ERR(cmd_out))
		return PTR_ERR(cmd_out);

	obj = kzalloc(sizeof(struct devx_obj), GFP_KERNEL);
	if (!obj)
		return -ENOMEM;

	MLX5_SET(general_obj_in_cmd_hdr, cmd_in, uid, uid);
	if (opcode == MLX5_CMD_OP_CREATE_MKEY) {
		err = devx_handle_mkey_create(dev, obj, cmd_in, cmd_in_len);
		if (err)
			goto obj_free;
	} else {
		devx_set_umem_valid(cmd_in);
	}

	if (opcode == MLX5_CMD_OP_CREATE_DCT) {
		obj->flags |= DEVX_OBJ_FLAGS_DCT;
		err = mlx5_core_create_dct(dev->mdev, &obj->core_dct,
					   cmd_in, cmd_in_len,
					   cmd_out, cmd_out_len);
	} else if (opcode == MLX5_CMD_OP_CREATE_CQ) {
		obj->flags |= DEVX_OBJ_FLAGS_CQ;
		obj->core_cq.comp = devx_cq_comp;
		err = mlx5_core_create_cq(dev->mdev, &obj->core_cq,
					  cmd_in, cmd_in_len, cmd_out,
					  cmd_out_len);
	} else {
		err = mlx5_cmd_exec(dev->mdev, cmd_in,
				    cmd_in_len,
				    cmd_out, cmd_out_len);
	}

	if (err)
		goto obj_free;

	if (opcode == MLX5_CMD_OP_ALLOC_FLOW_COUNTER) {
		u8 bulk = MLX5_GET(alloc_flow_counter_in,
				   cmd_in,
				   flow_counter_bulk);
		obj->flow_counter_bulk_size = 128UL * bulk;
	}

	uobj->object = obj;
	INIT_LIST_HEAD(&obj->event_sub);
	obj->ib_dev = dev;
	devx_obj_build_destroy_cmd(cmd_in, cmd_out, obj->dinbox, &obj->dinlen,
				   &obj_id);
	WARN_ON(obj->dinlen > MLX5_MAX_DESTROY_INBOX_SIZE_DW * sizeof(u32));

	err = uverbs_copy_to(attrs, MLX5_IB_ATTR_DEVX_OBJ_CREATE_CMD_OUT, cmd_out, cmd_out_len);
	if (err)
		goto obj_destroy;

	if (opcode == MLX5_CMD_OP_CREATE_GENERAL_OBJECT)
		obj_type = MLX5_GET(general_obj_in_cmd_hdr, cmd_in, obj_type);
	obj->obj_id = get_enc_obj_id(opcode | obj_type << 16, obj_id);

	if (obj->flags & DEVX_OBJ_FLAGS_INDIRECT_MKEY) {
		err = devx_handle_mkey_indirect(obj, dev, cmd_in, cmd_out);
		if (err)
			goto obj_destroy;
	}
	return 0;

obj_destroy:
	if (obj->flags & DEVX_OBJ_FLAGS_DCT)
		mlx5_core_destroy_dct(obj->ib_dev->mdev, &obj->core_dct);
	else if (obj->flags & DEVX_OBJ_FLAGS_CQ)
		mlx5_core_destroy_cq(obj->ib_dev->mdev, &obj->core_cq);
	else
		mlx5_cmd_exec(obj->ib_dev->mdev, obj->dinbox, obj->dinlen, out,
			      sizeof(out));
obj_free:
	kfree(obj);
	return err;
}

static int UVERBS_HANDLER(MLX5_IB_METHOD_DEVX_OBJ_MODIFY)(
	struct uverbs_attr_bundle *attrs)
{
	void *cmd_in = uverbs_attr_get_alloced_ptr(attrs, MLX5_IB_ATTR_DEVX_OBJ_MODIFY_CMD_IN);
	int cmd_out_len = uverbs_attr_get_len(attrs,
					MLX5_IB_ATTR_DEVX_OBJ_MODIFY_CMD_OUT);
	struct ib_uobject *uobj = uverbs_attr_get_uobject(attrs,
							  MLX5_IB_ATTR_DEVX_OBJ_MODIFY_HANDLE);
	struct mlx5_ib_ucontext *c = rdma_udata_to_drv_context(
		&attrs->driver_udata, struct mlx5_ib_ucontext, ibucontext);
	struct mlx5_ib_dev *mdev = to_mdev(c->ibucontext.device);
	void *cmd_out;
	int err;
	int uid;

	if (MLX5_GET(general_obj_in_cmd_hdr, cmd_in, vhca_tunnel_id))
		return -EINVAL;

	uid = devx_get_uid(c, cmd_in);
	if (uid < 0)
		return uid;

	if (!devx_is_obj_modify_cmd(cmd_in))
		return -EINVAL;

	if (!devx_is_valid_obj_id(attrs, uobj, cmd_in))
		return -EINVAL;

	cmd_out = uverbs_zalloc(attrs, cmd_out_len);
	if (IS_ERR(cmd_out))
		return PTR_ERR(cmd_out);

	MLX5_SET(general_obj_in_cmd_hdr, cmd_in, uid, uid);
	devx_set_umem_valid(cmd_in);

	err = mlx5_cmd_exec(mdev->mdev, cmd_in,
			    uverbs_attr_get_len(attrs, MLX5_IB_ATTR_DEVX_OBJ_MODIFY_CMD_IN),
			    cmd_out, cmd_out_len);
	if (err)
		return err;

	return uverbs_copy_to(attrs, MLX5_IB_ATTR_DEVX_OBJ_MODIFY_CMD_OUT,
			      cmd_out, cmd_out_len);
}

static int UVERBS_HANDLER(MLX5_IB_METHOD_DEVX_OBJ_QUERY)(
	struct uverbs_attr_bundle *attrs)
{
	void *cmd_in = uverbs_attr_get_alloced_ptr(attrs, MLX5_IB_ATTR_DEVX_OBJ_QUERY_CMD_IN);
	int cmd_out_len = uverbs_attr_get_len(attrs,
					      MLX5_IB_ATTR_DEVX_OBJ_QUERY_CMD_OUT);
	struct ib_uobject *uobj = uverbs_attr_get_uobject(attrs,
							  MLX5_IB_ATTR_DEVX_OBJ_QUERY_HANDLE);
	struct mlx5_ib_ucontext *c = rdma_udata_to_drv_context(
		&attrs->driver_udata, struct mlx5_ib_ucontext, ibucontext);
	void *cmd_out;
	int err;
	int uid;
	struct mlx5_ib_dev *mdev = to_mdev(c->ibucontext.device);

	if (MLX5_GET(general_obj_in_cmd_hdr, cmd_in, vhca_tunnel_id))
		return -EINVAL;

	uid = devx_get_uid(c, cmd_in);
	if (uid < 0)
		return uid;

	if (!devx_is_obj_query_cmd(cmd_in))
		return -EINVAL;

	if (!devx_is_valid_obj_id(attrs, uobj, cmd_in))
		return -EINVAL;

	cmd_out = uverbs_zalloc(attrs, cmd_out_len);
	if (IS_ERR(cmd_out))
		return PTR_ERR(cmd_out);

	MLX5_SET(general_obj_in_cmd_hdr, cmd_in, uid, uid);
	err = mlx5_cmd_exec(mdev->mdev, cmd_in,
			    uverbs_attr_get_len(attrs, MLX5_IB_ATTR_DEVX_OBJ_QUERY_CMD_IN),
			    cmd_out, cmd_out_len);
	if (err)
		return err;

	return uverbs_copy_to(attrs, MLX5_IB_ATTR_DEVX_OBJ_QUERY_CMD_OUT,
			      cmd_out, cmd_out_len);
}

struct devx_async_event_queue {
	spinlock_t		lock;
	wait_queue_head_t	poll_wait;
	struct list_head	event_list;
	atomic_t		bytes_in_use;
	u8			is_destroyed:1;
};

struct devx_async_cmd_event_file {
	struct ib_uobject		uobj;
	struct devx_async_event_queue	ev_queue;
	struct mlx5_async_ctx		async_ctx;
};

static void devx_init_event_queue(struct devx_async_event_queue *ev_queue)
{
	spin_lock_init(&ev_queue->lock);
	INIT_LIST_HEAD(&ev_queue->event_list);
	init_waitqueue_head(&ev_queue->poll_wait);
	atomic_set(&ev_queue->bytes_in_use, 0);
	ev_queue->is_destroyed = 0;
}

static int UVERBS_HANDLER(MLX5_IB_METHOD_DEVX_ASYNC_CMD_FD_ALLOC)(
	struct uverbs_attr_bundle *attrs)
{
	struct devx_async_cmd_event_file *ev_file;

	struct ib_uobject *uobj = uverbs_attr_get_uobject(
		attrs, MLX5_IB_ATTR_DEVX_ASYNC_CMD_FD_ALLOC_HANDLE);
	struct mlx5_ib_dev *mdev = mlx5_udata_to_mdev(&attrs->driver_udata);

	ev_file = container_of(uobj, struct devx_async_cmd_event_file,
			       uobj);
	devx_init_event_queue(&ev_file->ev_queue);
	mlx5_cmd_init_async_ctx(mdev->mdev, &ev_file->async_ctx);
	return 0;
}

static int UVERBS_HANDLER(MLX5_IB_METHOD_DEVX_ASYNC_EVENT_FD_ALLOC)(
	struct uverbs_attr_bundle *attrs)
{
	struct ib_uobject *uobj = uverbs_attr_get_uobject(
		attrs, MLX5_IB_ATTR_DEVX_ASYNC_EVENT_FD_ALLOC_HANDLE);
	struct devx_async_event_file *ev_file;
	struct mlx5_ib_ucontext *c = rdma_udata_to_drv_context(
		&attrs->driver_udata, struct mlx5_ib_ucontext, ibucontext);
	struct mlx5_ib_dev *dev = to_mdev(c->ibucontext.device);
	u32 flags;
	int err;

	err = uverbs_get_flags32(&flags, attrs,
		MLX5_IB_ATTR_DEVX_ASYNC_EVENT_FD_ALLOC_FLAGS,
		MLX5_IB_UAPI_DEVX_CR_EV_CH_FLAGS_OMIT_DATA);

	if (err)
		return err;

	ev_file = container_of(uobj, struct devx_async_event_file,
			       uobj);
	spin_lock_init(&ev_file->lock);
	INIT_LIST_HEAD(&ev_file->event_list);
	init_waitqueue_head(&ev_file->poll_wait);
	if (flags & MLX5_IB_UAPI_DEVX_CR_EV_CH_FLAGS_OMIT_DATA)
		ev_file->omit_data = 1;
	INIT_LIST_HEAD(&ev_file->subscribed_events_list);
	ev_file->dev = dev;
	get_device(&dev->ib_dev.dev);
	return 0;
}

static void devx_query_callback(int status, struct mlx5_async_work *context)
{
	struct devx_async_data *async_data =
		container_of(context, struct devx_async_data, cb_work);
	struct ib_uobject *fd_uobj = async_data->fd_uobj;
	struct devx_async_cmd_event_file *ev_file;
	struct devx_async_event_queue *ev_queue;
	unsigned long flags;

	ev_file = container_of(fd_uobj, struct devx_async_cmd_event_file,
			       uobj);
	ev_queue = &ev_file->ev_queue;

	spin_lock_irqsave(&ev_queue->lock, flags);
	list_add_tail(&async_data->list, &ev_queue->event_list);
	spin_unlock_irqrestore(&ev_queue->lock, flags);

	wake_up_interruptible(&ev_queue->poll_wait);
	fput(fd_uobj->object);
}

#define MAX_ASYNC_BYTES_IN_USE (1024 * 1024) /* 1MB */

static int UVERBS_HANDLER(MLX5_IB_METHOD_DEVX_OBJ_ASYNC_QUERY)(
	struct uverbs_attr_bundle *attrs)
{
	void *cmd_in = uverbs_attr_get_alloced_ptr(attrs,
				MLX5_IB_ATTR_DEVX_OBJ_QUERY_ASYNC_CMD_IN);
	struct ib_uobject *uobj = uverbs_attr_get_uobject(
				attrs,
				MLX5_IB_ATTR_DEVX_OBJ_QUERY_ASYNC_HANDLE);
	u16 cmd_out_len;
	struct mlx5_ib_ucontext *c = rdma_udata_to_drv_context(
		&attrs->driver_udata, struct mlx5_ib_ucontext, ibucontext);
	struct ib_uobject *fd_uobj;
	int err;
	int uid;
	struct mlx5_ib_dev *mdev = to_mdev(c->ibucontext.device);
	struct devx_async_cmd_event_file *ev_file;
	struct devx_async_data *async_data;

	if (MLX5_GET(general_obj_in_cmd_hdr, cmd_in, vhca_tunnel_id))
		return -EINVAL;

	uid = devx_get_uid(c, cmd_in);
	if (uid < 0)
		return uid;

	if (!devx_is_obj_query_cmd(cmd_in))
		return -EINVAL;

	err = uverbs_get_const(&cmd_out_len, attrs,
			       MLX5_IB_ATTR_DEVX_OBJ_QUERY_ASYNC_OUT_LEN);
	if (err)
		return err;

	if (!devx_is_valid_obj_id(attrs, uobj, cmd_in))
		return -EINVAL;

	fd_uobj = uverbs_attr_get_uobject(attrs,
				MLX5_IB_ATTR_DEVX_OBJ_QUERY_ASYNC_FD);
	if (IS_ERR(fd_uobj))
		return PTR_ERR(fd_uobj);

	ev_file = container_of(fd_uobj, struct devx_async_cmd_event_file,
			       uobj);

	if (atomic_add_return(cmd_out_len, &ev_file->ev_queue.bytes_in_use) >
			MAX_ASYNC_BYTES_IN_USE) {
		atomic_sub(cmd_out_len, &ev_file->ev_queue.bytes_in_use);
		return -EAGAIN;
	}

	async_data = kvzalloc(struct_size(async_data, hdr.out_data,
					  cmd_out_len), GFP_KERNEL);
	if (!async_data) {
		err = -ENOMEM;
		goto sub_bytes;
	}

	err = uverbs_copy_from(&async_data->hdr.wr_id, attrs,
			       MLX5_IB_ATTR_DEVX_OBJ_QUERY_ASYNC_WR_ID);
	if (err)
		goto free_async;

	async_data->cmd_out_len = cmd_out_len;
	async_data->mdev = mdev;
	async_data->fd_uobj = fd_uobj;

	get_file(fd_uobj->object);
	MLX5_SET(general_obj_in_cmd_hdr, cmd_in, uid, uid);
	err = mlx5_cmd_exec_cb(&ev_file->async_ctx, cmd_in,
		    uverbs_attr_get_len(attrs,
				MLX5_IB_ATTR_DEVX_OBJ_QUERY_ASYNC_CMD_IN),
		    async_data->hdr.out_data,
		    async_data->cmd_out_len,
		    devx_query_callback, &async_data->cb_work);

	if (err)
		goto cb_err;

	return 0;

cb_err:
	fput(fd_uobj->object);
free_async:
	kvfree(async_data);
sub_bytes:
	atomic_sub(cmd_out_len, &ev_file->ev_queue.bytes_in_use);
	return err;
}

static void
subscribe_event_xa_dealloc(struct mlx5_devx_event_table *devx_event_table,
			   u32 key_level1,
			   bool is_level2,
			   u32 key_level2)
{
	struct devx_event *event;
	struct devx_obj_event *xa_val_level2;

	/* Level 1 is valid for future use, no need to free */
	if (!is_level2)
		return;

	event = xa_load(&devx_event_table->event_xa, key_level1);
	WARN_ON(!event);

	xa_val_level2 = xa_load(&event->object_ids,
				key_level2);
	if (list_empty(&xa_val_level2->obj_sub_list)) {
		xa_erase(&event->object_ids,
			 key_level2);
		kfree_rcu(xa_val_level2, rcu);
	}
}

static int
subscribe_event_xa_alloc(struct mlx5_devx_event_table *devx_event_table,
			 u32 key_level1,
			 bool is_level2,
			 u32 key_level2)
{
	struct devx_obj_event *obj_event;
	struct devx_event *event;
	int err;

	event = xa_load(&devx_event_table->event_xa, key_level1);
	if (!event) {
		event = kzalloc(sizeof(*event), GFP_KERNEL);
		if (!event)
			return -ENOMEM;

		INIT_LIST_HEAD(&event->unaffiliated_list);
		xa_init(&event->object_ids);

		err = xa_insert(&devx_event_table->event_xa,
				key_level1,
				event,
				GFP_KERNEL);
		if (err) {
			kfree(event);
			return err;
		}
	}

	if (!is_level2)
		return 0;

	obj_event = xa_load(&event->object_ids, key_level2);
	if (!obj_event) {
		obj_event = kzalloc(sizeof(*obj_event), GFP_KERNEL);
		if (!obj_event)
			/* Level1 is valid for future use, no need to free */
			return -ENOMEM;

		err = xa_insert(&event->object_ids,
				key_level2,
				obj_event,
				GFP_KERNEL);
		if (err)
			return err;
		INIT_LIST_HEAD(&obj_event->obj_sub_list);
	}

	return 0;
}

static bool is_valid_events_legacy(int num_events, u16 *event_type_num_list,
				   struct devx_obj *obj)
{
	int i;

	for (i = 0; i < num_events; i++) {
		if (obj) {
			if (!is_legacy_obj_event_num(event_type_num_list[i]))
				return false;
		} else if (!is_legacy_unaffiliated_event_num(
				event_type_num_list[i])) {
			return false;
		}
	}

	return true;
}

#define MAX_SUPP_EVENT_NUM 255
static bool is_valid_events(struct mlx5_core_dev *dev,
			    int num_events, u16 *event_type_num_list,
			    struct devx_obj *obj)
{
	__be64 *aff_events;
	__be64 *unaff_events;
	int mask_entry;
	int mask_bit;
	int i;

	if (MLX5_CAP_GEN(dev, event_cap)) {
		aff_events = MLX5_CAP_DEV_EVENT(dev,
						user_affiliated_events);
		unaff_events = MLX5_CAP_DEV_EVENT(dev,
						  user_unaffiliated_events);
	} else {
		return is_valid_events_legacy(num_events, event_type_num_list,
					      obj);
	}

	for (i = 0; i < num_events; i++) {
		if (event_type_num_list[i] > MAX_SUPP_EVENT_NUM)
			return false;

		mask_entry = event_type_num_list[i] / 64;
		mask_bit = event_type_num_list[i] % 64;

		if (obj) {
			/* CQ completion */
			if (event_type_num_list[i] == 0)
				continue;

			if (!(be64_to_cpu(aff_events[mask_entry]) &
					(1ull << mask_bit)))
				return false;

			continue;
		}

		if (!(be64_to_cpu(unaff_events[mask_entry]) &
				(1ull << mask_bit)))
			return false;
	}

	return true;
}

#define MAX_NUM_EVENTS 16
static int UVERBS_HANDLER(MLX5_IB_METHOD_DEVX_SUBSCRIBE_EVENT)(
	struct uverbs_attr_bundle *attrs)
{
	struct ib_uobject *devx_uobj = uverbs_attr_get_uobject(
				attrs,
				MLX5_IB_ATTR_DEVX_SUBSCRIBE_EVENT_OBJ_HANDLE);
	struct mlx5_ib_ucontext *c = rdma_udata_to_drv_context(
		&attrs->driver_udata, struct mlx5_ib_ucontext, ibucontext);
	struct mlx5_ib_dev *dev = to_mdev(c->ibucontext.device);
	struct ib_uobject *fd_uobj;
	struct devx_obj *obj = NULL;
	struct devx_async_event_file *ev_file;
	struct mlx5_devx_event_table *devx_event_table = &dev->devx_event_table;
	u16 *event_type_num_list;
	struct devx_event_subscription *event_sub, *tmp_sub;
	struct list_head sub_list;
	int redirect_fd;
	bool use_eventfd = false;
	int num_events;
	int num_alloc_xa_entries = 0;
	u16 obj_type = 0;
	u64 cookie = 0;
	u32 obj_id = 0;
	int err;
	int i;

	if (!c->devx_uid)
		return -EINVAL;

	if (!IS_ERR(devx_uobj)) {
		obj = (struct devx_obj *)devx_uobj->object;
		if (obj)
			obj_id = get_dec_obj_id(obj->obj_id);
	}

	fd_uobj = uverbs_attr_get_uobject(attrs,
				MLX5_IB_ATTR_DEVX_SUBSCRIBE_EVENT_FD_HANDLE);
	if (IS_ERR(fd_uobj))
		return PTR_ERR(fd_uobj);

	ev_file = container_of(fd_uobj, struct devx_async_event_file,
			       uobj);

	if (uverbs_attr_is_valid(attrs,
				 MLX5_IB_ATTR_DEVX_SUBSCRIBE_EVENT_FD_NUM)) {
		err = uverbs_copy_from(&redirect_fd, attrs,
			       MLX5_IB_ATTR_DEVX_SUBSCRIBE_EVENT_FD_NUM);
		if (err)
			return err;

		use_eventfd = true;
	}

	if (uverbs_attr_is_valid(attrs,
				 MLX5_IB_ATTR_DEVX_SUBSCRIBE_EVENT_COOKIE)) {
		if (use_eventfd)
			return -EINVAL;

		err = uverbs_copy_from(&cookie, attrs,
				MLX5_IB_ATTR_DEVX_SUBSCRIBE_EVENT_COOKIE);
		if (err)
			return err;
	}

	num_events = uverbs_attr_ptr_get_array_size(
		attrs, MLX5_IB_ATTR_DEVX_SUBSCRIBE_EVENT_TYPE_NUM_LIST,
		sizeof(u16));

	if (num_events < 0)
		return num_events;

	if (num_events > MAX_NUM_EVENTS)
		return -EINVAL;

	event_type_num_list = uverbs_attr_get_alloced_ptr(attrs,
			MLX5_IB_ATTR_DEVX_SUBSCRIBE_EVENT_TYPE_NUM_LIST);

	if (!is_valid_events(dev->mdev, num_events, event_type_num_list, obj))
		return -EINVAL;

	INIT_LIST_HEAD(&sub_list);

	/* Protect from concurrent subscriptions to same XA entries to allow
	 * both to succeed
	 */
	mutex_lock(&devx_event_table->event_xa_lock);
	for (i = 0; i < num_events; i++) {
		u32 key_level1;

		if (obj)
			obj_type = get_dec_obj_type(obj,
						    event_type_num_list[i]);
		key_level1 = event_type_num_list[i] | obj_type << 16;

		err = subscribe_event_xa_alloc(devx_event_table,
					       key_level1,
					       obj,
					       obj_id);
		if (err)
			goto err;

		num_alloc_xa_entries++;
		event_sub = kzalloc(sizeof(*event_sub), GFP_KERNEL);
		if (!event_sub)
			goto err;

		list_add_tail(&event_sub->event_list, &sub_list);
		if (use_eventfd) {
			event_sub->eventfd =
				eventfd_ctx_fdget(redirect_fd);

			if (IS_ERR(event_sub->eventfd)) {
				err = PTR_ERR(event_sub->eventfd);
				event_sub->eventfd = NULL;
				goto err;
			}
		}

		event_sub->cookie = cookie;
		event_sub->ev_file = ev_file;
		event_sub->filp = fd_uobj->object;
		/* May be needed upon cleanup the devx object/subscription */
		event_sub->xa_key_level1 = key_level1;
		event_sub->xa_key_level2 = obj_id;
		INIT_LIST_HEAD(&event_sub->obj_list);
	}

	/* Once all the allocations and the XA data insertions were done we
	 * can go ahead and add all the subscriptions to the relevant lists
	 * without concern of a failure.
	 */
	list_for_each_entry_safe(event_sub, tmp_sub, &sub_list, event_list) {
		struct devx_event *event;
		struct devx_obj_event *obj_event;

		list_del_init(&event_sub->event_list);

		spin_lock_irq(&ev_file->lock);
		list_add_tail_rcu(&event_sub->file_list,
				  &ev_file->subscribed_events_list);
		spin_unlock_irq(&ev_file->lock);

		event = xa_load(&devx_event_table->event_xa,
				event_sub->xa_key_level1);
		WARN_ON(!event);

		if (!obj) {
			list_add_tail_rcu(&event_sub->xa_list,
					  &event->unaffiliated_list);
			continue;
		}

		obj_event = xa_load(&event->object_ids, obj_id);
		WARN_ON(!obj_event);
		list_add_tail_rcu(&event_sub->xa_list,
				  &obj_event->obj_sub_list);
		list_add_tail_rcu(&event_sub->obj_list,
				  &obj->event_sub);
	}

	mutex_unlock(&devx_event_table->event_xa_lock);
	return 0;

err:
	list_for_each_entry_safe(event_sub, tmp_sub, &sub_list, event_list) {
		list_del(&event_sub->event_list);

		subscribe_event_xa_dealloc(devx_event_table,
					   event_sub->xa_key_level1,
					   obj,
					   obj_id);

		if (event_sub->eventfd)
			eventfd_ctx_put(event_sub->eventfd);

		kfree(event_sub);
	}

	mutex_unlock(&devx_event_table->event_xa_lock);
	return err;
}

static int devx_umem_get(struct mlx5_ib_dev *dev, struct ib_ucontext *ucontext,
			 struct uverbs_attr_bundle *attrs,
			 struct devx_umem *obj)
{
	u64 addr;
	size_t size;
	u32 access;
	int npages;
	int err;
	u32 page_mask;

	if (uverbs_copy_from(&addr, attrs, MLX5_IB_ATTR_DEVX_UMEM_REG_ADDR) ||
	    uverbs_copy_from(&size, attrs, MLX5_IB_ATTR_DEVX_UMEM_REG_LEN))
		return -EFAULT;

	err = uverbs_get_flags32(&access, attrs,
				 MLX5_IB_ATTR_DEVX_UMEM_REG_ACCESS,
				 IB_ACCESS_LOCAL_WRITE |
				 IB_ACCESS_REMOTE_WRITE |
				 IB_ACCESS_REMOTE_READ);
	if (err)
		return err;

	err = ib_check_mr_access(access);
	if (err)
		return err;

	obj->umem = ib_umem_get(&attrs->driver_udata, addr, size, access);
	if (IS_ERR(obj->umem))
		return PTR_ERR(obj->umem);

	mlx5_ib_cont_pages(obj->umem, obj->umem->address,
			   MLX5_MKEY_PAGE_SHIFT_MASK, &npages,
			   &obj->page_shift, &obj->ncont, NULL);

	if (!npages) {
		ib_umem_release(obj->umem);
		return -EINVAL;
	}

	page_mask = (1 << obj->page_shift) - 1;
	obj->page_offset = obj->umem->address & page_mask;

	return 0;
}

static int devx_umem_reg_cmd_alloc(struct uverbs_attr_bundle *attrs,
				   struct devx_umem *obj,
				   struct devx_umem_reg_cmd *cmd)
{
	cmd->inlen = MLX5_ST_SZ_BYTES(create_umem_in) +
		    (MLX5_ST_SZ_BYTES(mtt) * obj->ncont);
	cmd->in = uverbs_zalloc(attrs, cmd->inlen);
	return PTR_ERR_OR_ZERO(cmd->in);
}

static void devx_umem_reg_cmd_build(struct mlx5_ib_dev *dev,
				    struct devx_umem *obj,
				    struct devx_umem_reg_cmd *cmd)
{
	void *umem;
	__be64 *mtt;

	umem = MLX5_ADDR_OF(create_umem_in, cmd->in, umem);
	mtt = (__be64 *)MLX5_ADDR_OF(umem, umem, mtt);

	MLX5_SET(create_umem_in, cmd->in, opcode, MLX5_CMD_OP_CREATE_UMEM);
	MLX5_SET64(umem, umem, num_of_mtt, obj->ncont);
	MLX5_SET(umem, umem, log_page_size, obj->page_shift -
					    MLX5_ADAPTER_PAGE_SHIFT);
	MLX5_SET(umem, umem, page_offset, obj->page_offset);
	mlx5_ib_populate_pas(dev, obj->umem, obj->page_shift, mtt,
			     (obj->umem->writable ? MLX5_IB_MTT_WRITE : 0) |
			     MLX5_IB_MTT_READ);
}

static int UVERBS_HANDLER(MLX5_IB_METHOD_DEVX_UMEM_REG)(
	struct uverbs_attr_bundle *attrs)
{
	struct devx_umem_reg_cmd cmd;
	struct devx_umem *obj;
	struct ib_uobject *uobj = uverbs_attr_get_uobject(
		attrs, MLX5_IB_ATTR_DEVX_UMEM_REG_HANDLE);
	u32 obj_id;
	struct mlx5_ib_ucontext *c = rdma_udata_to_drv_context(
		&attrs->driver_udata, struct mlx5_ib_ucontext, ibucontext);
	struct mlx5_ib_dev *dev = to_mdev(c->ibucontext.device);
	int err;

	if (!c->devx_uid)
		return -EINVAL;

	obj = kzalloc(sizeof(struct devx_umem), GFP_KERNEL);
	if (!obj)
		return -ENOMEM;

	err = devx_umem_get(dev, &c->ibucontext, attrs, obj);
	if (err)
		goto err_obj_free;

	err = devx_umem_reg_cmd_alloc(attrs, obj, &cmd);
	if (err)
		goto err_umem_release;

	devx_umem_reg_cmd_build(dev, obj, &cmd);

	MLX5_SET(create_umem_in, cmd.in, uid, c->devx_uid);
	err = mlx5_cmd_exec(dev->mdev, cmd.in, cmd.inlen, cmd.out,
			    sizeof(cmd.out));
	if (err)
		goto err_umem_release;

	obj->mdev = dev->mdev;
	uobj->object = obj;
	devx_obj_build_destroy_cmd(cmd.in, cmd.out, obj->dinbox, &obj->dinlen, &obj_id);
	err = uverbs_copy_to(attrs, MLX5_IB_ATTR_DEVX_UMEM_REG_OUT_ID, &obj_id, sizeof(obj_id));
	if (err)
		goto err_umem_destroy;

	return 0;

err_umem_destroy:
	mlx5_cmd_exec(obj->mdev, obj->dinbox, obj->dinlen, cmd.out, sizeof(cmd.out));
err_umem_release:
	ib_umem_release(obj->umem);
err_obj_free:
	kfree(obj);
	return err;
}

static int devx_umem_cleanup(struct ib_uobject *uobject,
			     enum rdma_remove_reason why,
			     struct uverbs_attr_bundle *attrs)
{
	struct devx_umem *obj = uobject->object;
	u32 out[MLX5_ST_SZ_DW(general_obj_out_cmd_hdr)];
	int err;

	err = mlx5_cmd_exec(obj->mdev, obj->dinbox, obj->dinlen, out, sizeof(out));
	if (ib_is_destroy_retryable(err, why, uobject))
		return err;

	ib_umem_release(obj->umem);
	kfree(obj);
	return 0;
}

static bool is_unaffiliated_event(struct mlx5_core_dev *dev,
				  unsigned long event_type)
{
	__be64 *unaff_events;
	int mask_entry;
	int mask_bit;

	if (!MLX5_CAP_GEN(dev, event_cap))
		return is_legacy_unaffiliated_event_num(event_type);

	unaff_events = MLX5_CAP_DEV_EVENT(dev,
					  user_unaffiliated_events);
	WARN_ON(event_type > MAX_SUPP_EVENT_NUM);

	mask_entry = event_type / 64;
	mask_bit = event_type % 64;

	if (!(be64_to_cpu(unaff_events[mask_entry]) & (1ull << mask_bit)))
		return false;

	return true;
}

static u32 devx_get_obj_id_from_event(unsigned long event_type, void *data)
{
	struct mlx5_eqe *eqe = data;
	u32 obj_id = 0;

	switch (event_type) {
	case MLX5_EVENT_TYPE_SRQ_CATAS_ERROR:
	case MLX5_EVENT_TYPE_SRQ_RQ_LIMIT:
	case MLX5_EVENT_TYPE_PATH_MIG:
	case MLX5_EVENT_TYPE_COMM_EST:
	case MLX5_EVENT_TYPE_SQ_DRAINED:
	case MLX5_EVENT_TYPE_SRQ_LAST_WQE:
	case MLX5_EVENT_TYPE_WQ_CATAS_ERROR:
	case MLX5_EVENT_TYPE_PATH_MIG_FAILED:
	case MLX5_EVENT_TYPE_WQ_INVAL_REQ_ERROR:
	case MLX5_EVENT_TYPE_WQ_ACCESS_ERROR:
		obj_id = be32_to_cpu(eqe->data.qp_srq.qp_srq_n) & 0xffffff;
		break;
	case MLX5_EVENT_TYPE_XRQ_ERROR:
		obj_id = be32_to_cpu(eqe->data.xrq_err.type_xrqn) & 0xffffff;
		break;
	case MLX5_EVENT_TYPE_DCT_DRAINED:
	case MLX5_EVENT_TYPE_DCT_KEY_VIOLATION:
		obj_id = be32_to_cpu(eqe->data.dct.dctn) & 0xffffff;
		break;
	case MLX5_EVENT_TYPE_CQ_ERROR:
		obj_id = be32_to_cpu(eqe->data.cq_err.cqn) & 0xffffff;
		break;
	default:
		obj_id = MLX5_GET(affiliated_event_header, &eqe->data, obj_id);
		break;
	}

	return obj_id;
}

static int deliver_event(struct devx_event_subscription *event_sub,
			 const void *data)
{
	struct devx_async_event_file *ev_file;
	struct devx_async_event_data *event_data;
	unsigned long flags;

	ev_file = event_sub->ev_file;

	if (ev_file->omit_data) {
		spin_lock_irqsave(&ev_file->lock, flags);
		if (!list_empty(&event_sub->event_list)) {
			spin_unlock_irqrestore(&ev_file->lock, flags);
			return 0;
		}

		list_add_tail(&event_sub->event_list, &ev_file->event_list);
		spin_unlock_irqrestore(&ev_file->lock, flags);
		wake_up_interruptible(&ev_file->poll_wait);
		return 0;
	}

	event_data = kzalloc(sizeof(*event_data) + sizeof(struct mlx5_eqe),
			     GFP_ATOMIC);
	if (!event_data) {
		spin_lock_irqsave(&ev_file->lock, flags);
		ev_file->is_overflow_err = 1;
		spin_unlock_irqrestore(&ev_file->lock, flags);
		return -ENOMEM;
	}

	event_data->hdr.cookie = event_sub->cookie;
	memcpy(event_data->hdr.out_data, data, sizeof(struct mlx5_eqe));

	spin_lock_irqsave(&ev_file->lock, flags);
	list_add_tail(&event_data->list, &ev_file->event_list);
	spin_unlock_irqrestore(&ev_file->lock, flags);
	wake_up_interruptible(&ev_file->poll_wait);

	return 0;
}

static void dispatch_event_fd(struct list_head *fd_list,
			      const void *data)
{
	struct devx_event_subscription *item;

	list_for_each_entry_rcu(item, fd_list, xa_list) {
		if (!get_file_rcu(item->filp))
			continue;

		if (item->eventfd) {
			eventfd_signal(item->eventfd, 1);
			fput(item->filp);
			continue;
		}

		deliver_event(item, data);
		fput(item->filp);
	}
}

static int devx_event_notifier(struct notifier_block *nb,
			       unsigned long event_type, void *data)
{
	struct mlx5_devx_event_table *table;
	struct mlx5_ib_dev *dev;
	struct devx_event *event;
	struct devx_obj_event *obj_event;
	u16 obj_type = 0;
	bool is_unaffiliated;
	u32 obj_id;

	/* Explicit filtering to kernel events which may occur frequently */
	if (event_type == MLX5_EVENT_TYPE_CMD ||
	    event_type == MLX5_EVENT_TYPE_PAGE_REQUEST)
		return NOTIFY_OK;

	table = container_of(nb, struct mlx5_devx_event_table, devx_nb.nb);
	dev = container_of(table, struct mlx5_ib_dev, devx_event_table);
	is_unaffiliated = is_unaffiliated_event(dev->mdev, event_type);

	if (!is_unaffiliated)
		obj_type = get_event_obj_type(event_type, data);

	rcu_read_lock();
	event = xa_load(&table->event_xa, event_type | (obj_type << 16));
	if (!event) {
		rcu_read_unlock();
		return NOTIFY_DONE;
	}

	if (is_unaffiliated) {
		dispatch_event_fd(&event->unaffiliated_list, data);
		rcu_read_unlock();
		return NOTIFY_OK;
	}

	obj_id = devx_get_obj_id_from_event(event_type, data);
	obj_event = xa_load(&event->object_ids, obj_id);
	if (!obj_event) {
		rcu_read_unlock();
		return NOTIFY_DONE;
	}

	dispatch_event_fd(&obj_event->obj_sub_list, data);

	rcu_read_unlock();
	return NOTIFY_OK;
}

void mlx5_ib_devx_init_event_table(struct mlx5_ib_dev *dev)
{
	struct mlx5_devx_event_table *table = &dev->devx_event_table;

	xa_init(&table->event_xa);
	mutex_init(&table->event_xa_lock);
	MLX5_NB_INIT(&table->devx_nb, devx_event_notifier, NOTIFY_ANY);
	mlx5_eq_notifier_register(dev->mdev, &table->devx_nb);
}

void mlx5_ib_devx_cleanup_event_table(struct mlx5_ib_dev *dev)
{
	struct mlx5_devx_event_table *table = &dev->devx_event_table;
	struct devx_event_subscription *sub, *tmp;
	struct devx_event *event;
	void *entry;
	unsigned long id;

	mlx5_eq_notifier_unregister(dev->mdev, &table->devx_nb);
	mutex_lock(&dev->devx_event_table.event_xa_lock);
	xa_for_each(&table->event_xa, id, entry) {
		event = entry;
		list_for_each_entry_safe(sub, tmp, &event->unaffiliated_list,
					 xa_list)
			devx_cleanup_subscription(dev, sub);
		kfree(entry);
	}
	mutex_unlock(&dev->devx_event_table.event_xa_lock);
	xa_destroy(&table->event_xa);
}

static ssize_t devx_async_cmd_event_read(struct file *filp, char __user *buf,
					 size_t count, loff_t *pos)
{
	struct devx_async_cmd_event_file *comp_ev_file = filp->private_data;
	struct devx_async_event_queue *ev_queue = &comp_ev_file->ev_queue;
	struct devx_async_data *event;
	int ret = 0;
	size_t eventsz;

	spin_lock_irq(&ev_queue->lock);

	while (list_empty(&ev_queue->event_list)) {
		spin_unlock_irq(&ev_queue->lock);

		if (filp->f_flags & O_NONBLOCK)
			return -EAGAIN;

		if (wait_event_interruptible(
			    ev_queue->poll_wait,
			    (!list_empty(&ev_queue->event_list) ||
			     ev_queue->is_destroyed))) {
			return -ERESTARTSYS;
		}

		if (list_empty(&ev_queue->event_list) &&
		    ev_queue->is_destroyed)
			return -EIO;

		spin_lock_irq(&ev_queue->lock);
	}

	event = list_entry(ev_queue->event_list.next,
			   struct devx_async_data, list);
	eventsz = event->cmd_out_len +
			sizeof(struct mlx5_ib_uapi_devx_async_cmd_hdr);

	if (eventsz > count) {
		spin_unlock_irq(&ev_queue->lock);
		return -ENOSPC;
	}

	list_del(ev_queue->event_list.next);
	spin_unlock_irq(&ev_queue->lock);

	if (copy_to_user(buf, &event->hdr, eventsz))
		ret = -EFAULT;
	else
		ret = eventsz;

	atomic_sub(event->cmd_out_len, &ev_queue->bytes_in_use);
	kvfree(event);
	return ret;
}

static int devx_async_cmd_event_close(struct inode *inode, struct file *filp)
{
	struct ib_uobject *uobj = filp->private_data;
	struct devx_async_cmd_event_file *comp_ev_file = container_of(
		uobj, struct devx_async_cmd_event_file, uobj);
	struct devx_async_data *entry, *tmp;

	spin_lock_irq(&comp_ev_file->ev_queue.lock);
	list_for_each_entry_safe(entry, tmp,
				 &comp_ev_file->ev_queue.event_list, list)
		kvfree(entry);
	spin_unlock_irq(&comp_ev_file->ev_queue.lock);

	uverbs_close_fd(filp);
	return 0;
}

static __poll_t devx_async_cmd_event_poll(struct file *filp,
					      struct poll_table_struct *wait)
{
	struct devx_async_cmd_event_file *comp_ev_file = filp->private_data;
	struct devx_async_event_queue *ev_queue = &comp_ev_file->ev_queue;
	__poll_t pollflags = 0;

	poll_wait(filp, &ev_queue->poll_wait, wait);

	spin_lock_irq(&ev_queue->lock);
	if (ev_queue->is_destroyed)
		pollflags = EPOLLIN | EPOLLRDNORM | EPOLLRDHUP;
	else if (!list_empty(&ev_queue->event_list))
		pollflags = EPOLLIN | EPOLLRDNORM;
	spin_unlock_irq(&ev_queue->lock);

	return pollflags;
}

static const struct file_operations devx_async_cmd_event_fops = {
	.owner	 = THIS_MODULE,
	.read	 = devx_async_cmd_event_read,
	.poll    = devx_async_cmd_event_poll,
	.release = devx_async_cmd_event_close,
	.llseek	 = no_llseek,
};

static ssize_t devx_async_event_read(struct file *filp, char __user *buf,
				     size_t count, loff_t *pos)
{
	struct devx_async_event_file *ev_file = filp->private_data;
	struct devx_event_subscription *event_sub;
	struct devx_async_event_data *uninitialized_var(event);
	int ret = 0;
	size_t eventsz;
	bool omit_data;
	void *event_data;

	omit_data = ev_file->omit_data;

	spin_lock_irq(&ev_file->lock);

	if (ev_file->is_overflow_err) {
		ev_file->is_overflow_err = 0;
		spin_unlock_irq(&ev_file->lock);
		return -EOVERFLOW;
	}

	if (ev_file->is_destroyed) {
		spin_unlock_irq(&ev_file->lock);
		return -EIO;
	}

	while (list_empty(&ev_file->event_list)) {
		spin_unlock_irq(&ev_file->lock);

		if (filp->f_flags & O_NONBLOCK)
			return -EAGAIN;

		if (wait_event_interruptible(ev_file->poll_wait,
			    (!list_empty(&ev_file->event_list) ||
			     ev_file->is_destroyed))) {
			return -ERESTARTSYS;
		}

		spin_lock_irq(&ev_file->lock);
		if (ev_file->is_destroyed) {
			spin_unlock_irq(&ev_file->lock);
			return -EIO;
		}
	}

	if (omit_data) {
		event_sub = list_first_entry(&ev_file->event_list,
					struct devx_event_subscription,
					event_list);
		eventsz = sizeof(event_sub->cookie);
		event_data = &event_sub->cookie;
	} else {
		event = list_first_entry(&ev_file->event_list,
				      struct devx_async_event_data, list);
		eventsz = sizeof(struct mlx5_eqe) +
			sizeof(struct mlx5_ib_uapi_devx_async_event_hdr);
		event_data = &event->hdr;
	}

	if (eventsz > count) {
		spin_unlock_irq(&ev_file->lock);
		return -EINVAL;
	}

	if (omit_data)
		list_del_init(&event_sub->event_list);
	else
		list_del(&event->list);

	spin_unlock_irq(&ev_file->lock);

	if (copy_to_user(buf, event_data, eventsz))
		/* This points to an application issue, not a kernel concern */
		ret = -EFAULT;
	else
		ret = eventsz;

	if (!omit_data)
		kfree(event);
	return ret;
}

static __poll_t devx_async_event_poll(struct file *filp,
				      struct poll_table_struct *wait)
{
	struct devx_async_event_file *ev_file = filp->private_data;
	__poll_t pollflags = 0;

	poll_wait(filp, &ev_file->poll_wait, wait);

	spin_lock_irq(&ev_file->lock);
	if (ev_file->is_destroyed)
		pollflags = EPOLLIN | EPOLLRDNORM | EPOLLRDHUP;
	else if (!list_empty(&ev_file->event_list))
		pollflags = EPOLLIN | EPOLLRDNORM;
	spin_unlock_irq(&ev_file->lock);

	return pollflags;
}

static int devx_async_event_close(struct inode *inode, struct file *filp)
{
	struct devx_async_event_file *ev_file = filp->private_data;
	struct devx_event_subscription *event_sub, *event_sub_tmp;
	struct devx_async_event_data *entry, *tmp;
	struct mlx5_ib_dev *dev = ev_file->dev;

	mutex_lock(&dev->devx_event_table.event_xa_lock);
	/* delete the subscriptions which are related to this FD */
	list_for_each_entry_safe(event_sub, event_sub_tmp,
				 &ev_file->subscribed_events_list, file_list) {
		devx_cleanup_subscription(dev, event_sub);
		if (event_sub->eventfd)
			eventfd_ctx_put(event_sub->eventfd);

		list_del_rcu(&event_sub->file_list);
		/* subscription may not be used by the read API any more */
		kfree_rcu(event_sub, rcu);
	}

	mutex_unlock(&dev->devx_event_table.event_xa_lock);

	/* free the pending events allocation */
	if (!ev_file->omit_data) {
		spin_lock_irq(&ev_file->lock);
		list_for_each_entry_safe(entry, tmp,
					 &ev_file->event_list, list)
			kfree(entry); /* read can't come any more */
		spin_unlock_irq(&ev_file->lock);
	}

	uverbs_close_fd(filp);
	put_device(&dev->ib_dev.dev);
	return 0;
}

static const struct file_operations devx_async_event_fops = {
	.owner	 = THIS_MODULE,
	.read	 = devx_async_event_read,
	.poll    = devx_async_event_poll,
	.release = devx_async_event_close,
	.llseek	 = no_llseek,
};

static int devx_hot_unplug_async_cmd_event_file(struct ib_uobject *uobj,
						   enum rdma_remove_reason why)
{
	struct devx_async_cmd_event_file *comp_ev_file =
		container_of(uobj, struct devx_async_cmd_event_file,
			     uobj);
	struct devx_async_event_queue *ev_queue = &comp_ev_file->ev_queue;

	spin_lock_irq(&ev_queue->lock);
	ev_queue->is_destroyed = 1;
	spin_unlock_irq(&ev_queue->lock);

	if (why == RDMA_REMOVE_DRIVER_REMOVE)
		wake_up_interruptible(&ev_queue->poll_wait);

	mlx5_cmd_cleanup_async_ctx(&comp_ev_file->async_ctx);
	return 0;
};

static int devx_hot_unplug_async_event_file(struct ib_uobject *uobj,
					    enum rdma_remove_reason why)
{
	struct devx_async_event_file *ev_file =
		container_of(uobj, struct devx_async_event_file,
			     uobj);

	spin_lock_irq(&ev_file->lock);
	ev_file->is_destroyed = 1;
	spin_unlock_irq(&ev_file->lock);

	wake_up_interruptible(&ev_file->poll_wait);
	return 0;
};

DECLARE_UVERBS_NAMED_METHOD(
	MLX5_IB_METHOD_DEVX_UMEM_REG,
	UVERBS_ATTR_IDR(MLX5_IB_ATTR_DEVX_UMEM_REG_HANDLE,
			MLX5_IB_OBJECT_DEVX_UMEM,
			UVERBS_ACCESS_NEW,
			UA_MANDATORY),
	UVERBS_ATTR_PTR_IN(MLX5_IB_ATTR_DEVX_UMEM_REG_ADDR,
			   UVERBS_ATTR_TYPE(u64),
			   UA_MANDATORY),
	UVERBS_ATTR_PTR_IN(MLX5_IB_ATTR_DEVX_UMEM_REG_LEN,
			   UVERBS_ATTR_TYPE(u64),
			   UA_MANDATORY),
	UVERBS_ATTR_FLAGS_IN(MLX5_IB_ATTR_DEVX_UMEM_REG_ACCESS,
			     enum ib_access_flags),
	UVERBS_ATTR_PTR_OUT(MLX5_IB_ATTR_DEVX_UMEM_REG_OUT_ID,
			    UVERBS_ATTR_TYPE(u32),
			    UA_MANDATORY));

DECLARE_UVERBS_NAMED_METHOD_DESTROY(
	MLX5_IB_METHOD_DEVX_UMEM_DEREG,
	UVERBS_ATTR_IDR(MLX5_IB_ATTR_DEVX_UMEM_DEREG_HANDLE,
			MLX5_IB_OBJECT_DEVX_UMEM,
			UVERBS_ACCESS_DESTROY,
			UA_MANDATORY));

DECLARE_UVERBS_NAMED_METHOD(
	MLX5_IB_METHOD_DEVX_QUERY_EQN,
	UVERBS_ATTR_PTR_IN(MLX5_IB_ATTR_DEVX_QUERY_EQN_USER_VEC,
			   UVERBS_ATTR_TYPE(u32),
			   UA_MANDATORY),
	UVERBS_ATTR_PTR_OUT(MLX5_IB_ATTR_DEVX_QUERY_EQN_DEV_EQN,
			    UVERBS_ATTR_TYPE(u32),
			    UA_MANDATORY));

DECLARE_UVERBS_NAMED_METHOD(
	MLX5_IB_METHOD_DEVX_QUERY_UAR,
	UVERBS_ATTR_PTR_IN(MLX5_IB_ATTR_DEVX_QUERY_UAR_USER_IDX,
			   UVERBS_ATTR_TYPE(u32),
			   UA_MANDATORY),
	UVERBS_ATTR_PTR_OUT(MLX5_IB_ATTR_DEVX_QUERY_UAR_DEV_IDX,
			    UVERBS_ATTR_TYPE(u32),
			    UA_MANDATORY));

DECLARE_UVERBS_NAMED_METHOD(
	MLX5_IB_METHOD_DEVX_OTHER,
	UVERBS_ATTR_PTR_IN(
		MLX5_IB_ATTR_DEVX_OTHER_CMD_IN,
		UVERBS_ATTR_MIN_SIZE(MLX5_ST_SZ_BYTES(general_obj_in_cmd_hdr)),
		UA_MANDATORY,
		UA_ALLOC_AND_COPY),
	UVERBS_ATTR_PTR_OUT(
		MLX5_IB_ATTR_DEVX_OTHER_CMD_OUT,
		UVERBS_ATTR_MIN_SIZE(MLX5_ST_SZ_BYTES(general_obj_out_cmd_hdr)),
		UA_MANDATORY));

DECLARE_UVERBS_NAMED_METHOD(
	MLX5_IB_METHOD_DEVX_OBJ_CREATE,
	UVERBS_ATTR_IDR(MLX5_IB_ATTR_DEVX_OBJ_CREATE_HANDLE,
			MLX5_IB_OBJECT_DEVX_OBJ,
			UVERBS_ACCESS_NEW,
			UA_MANDATORY),
	UVERBS_ATTR_PTR_IN(
		MLX5_IB_ATTR_DEVX_OBJ_CREATE_CMD_IN,
		UVERBS_ATTR_MIN_SIZE(MLX5_ST_SZ_BYTES(general_obj_in_cmd_hdr)),
		UA_MANDATORY,
		UA_ALLOC_AND_COPY),
	UVERBS_ATTR_PTR_OUT(
		MLX5_IB_ATTR_DEVX_OBJ_CREATE_CMD_OUT,
		UVERBS_ATTR_MIN_SIZE(MLX5_ST_SZ_BYTES(general_obj_out_cmd_hdr)),
		UA_MANDATORY));

DECLARE_UVERBS_NAMED_METHOD_DESTROY(
	MLX5_IB_METHOD_DEVX_OBJ_DESTROY,
	UVERBS_ATTR_IDR(MLX5_IB_ATTR_DEVX_OBJ_DESTROY_HANDLE,
			MLX5_IB_OBJECT_DEVX_OBJ,
			UVERBS_ACCESS_DESTROY,
			UA_MANDATORY));

DECLARE_UVERBS_NAMED_METHOD(
	MLX5_IB_METHOD_DEVX_OBJ_MODIFY,
	UVERBS_ATTR_IDR(MLX5_IB_ATTR_DEVX_OBJ_MODIFY_HANDLE,
			UVERBS_IDR_ANY_OBJECT,
			UVERBS_ACCESS_WRITE,
			UA_MANDATORY),
	UVERBS_ATTR_PTR_IN(
		MLX5_IB_ATTR_DEVX_OBJ_MODIFY_CMD_IN,
		UVERBS_ATTR_MIN_SIZE(MLX5_ST_SZ_BYTES(general_obj_in_cmd_hdr)),
		UA_MANDATORY,
		UA_ALLOC_AND_COPY),
	UVERBS_ATTR_PTR_OUT(
		MLX5_IB_ATTR_DEVX_OBJ_MODIFY_CMD_OUT,
		UVERBS_ATTR_MIN_SIZE(MLX5_ST_SZ_BYTES(general_obj_out_cmd_hdr)),
		UA_MANDATORY));

DECLARE_UVERBS_NAMED_METHOD(
	MLX5_IB_METHOD_DEVX_OBJ_QUERY,
	UVERBS_ATTR_IDR(MLX5_IB_ATTR_DEVX_OBJ_QUERY_HANDLE,
			UVERBS_IDR_ANY_OBJECT,
			UVERBS_ACCESS_READ,
			UA_MANDATORY),
	UVERBS_ATTR_PTR_IN(
		MLX5_IB_ATTR_DEVX_OBJ_QUERY_CMD_IN,
		UVERBS_ATTR_MIN_SIZE(MLX5_ST_SZ_BYTES(general_obj_in_cmd_hdr)),
		UA_MANDATORY,
		UA_ALLOC_AND_COPY),
	UVERBS_ATTR_PTR_OUT(
		MLX5_IB_ATTR_DEVX_OBJ_QUERY_CMD_OUT,
		UVERBS_ATTR_MIN_SIZE(MLX5_ST_SZ_BYTES(general_obj_out_cmd_hdr)),
		UA_MANDATORY));

DECLARE_UVERBS_NAMED_METHOD(
	MLX5_IB_METHOD_DEVX_OBJ_ASYNC_QUERY,
	UVERBS_ATTR_IDR(MLX5_IB_ATTR_DEVX_OBJ_QUERY_HANDLE,
			UVERBS_IDR_ANY_OBJECT,
			UVERBS_ACCESS_READ,
			UA_MANDATORY),
	UVERBS_ATTR_PTR_IN(
		MLX5_IB_ATTR_DEVX_OBJ_QUERY_CMD_IN,
		UVERBS_ATTR_MIN_SIZE(MLX5_ST_SZ_BYTES(general_obj_in_cmd_hdr)),
		UA_MANDATORY,
		UA_ALLOC_AND_COPY),
	UVERBS_ATTR_CONST_IN(MLX5_IB_ATTR_DEVX_OBJ_QUERY_ASYNC_OUT_LEN,
		u16, UA_MANDATORY),
	UVERBS_ATTR_FD(MLX5_IB_ATTR_DEVX_OBJ_QUERY_ASYNC_FD,
		MLX5_IB_OBJECT_DEVX_ASYNC_CMD_FD,
		UVERBS_ACCESS_READ,
		UA_MANDATORY),
	UVERBS_ATTR_PTR_IN(MLX5_IB_ATTR_DEVX_OBJ_QUERY_ASYNC_WR_ID,
		UVERBS_ATTR_TYPE(u64),
		UA_MANDATORY));

DECLARE_UVERBS_NAMED_METHOD(
	MLX5_IB_METHOD_DEVX_SUBSCRIBE_EVENT,
	UVERBS_ATTR_FD(MLX5_IB_ATTR_DEVX_SUBSCRIBE_EVENT_FD_HANDLE,
		MLX5_IB_OBJECT_DEVX_ASYNC_EVENT_FD,
		UVERBS_ACCESS_READ,
		UA_MANDATORY),
	UVERBS_ATTR_IDR(MLX5_IB_ATTR_DEVX_SUBSCRIBE_EVENT_OBJ_HANDLE,
		MLX5_IB_OBJECT_DEVX_OBJ,
		UVERBS_ACCESS_READ,
		UA_OPTIONAL),
	UVERBS_ATTR_PTR_IN(MLX5_IB_ATTR_DEVX_SUBSCRIBE_EVENT_TYPE_NUM_LIST,
		UVERBS_ATTR_MIN_SIZE(sizeof(u16)),
		UA_MANDATORY,
		UA_ALLOC_AND_COPY),
	UVERBS_ATTR_PTR_IN(MLX5_IB_ATTR_DEVX_SUBSCRIBE_EVENT_COOKIE,
		UVERBS_ATTR_TYPE(u64),
		UA_OPTIONAL),
	UVERBS_ATTR_PTR_IN(MLX5_IB_ATTR_DEVX_SUBSCRIBE_EVENT_FD_NUM,
		UVERBS_ATTR_TYPE(u32),
		UA_OPTIONAL));

DECLARE_UVERBS_GLOBAL_METHODS(MLX5_IB_OBJECT_DEVX,
			      &UVERBS_METHOD(MLX5_IB_METHOD_DEVX_OTHER),
			      &UVERBS_METHOD(MLX5_IB_METHOD_DEVX_QUERY_UAR),
			      &UVERBS_METHOD(MLX5_IB_METHOD_DEVX_QUERY_EQN),
			      &UVERBS_METHOD(MLX5_IB_METHOD_DEVX_SUBSCRIBE_EVENT));

DECLARE_UVERBS_NAMED_OBJECT(MLX5_IB_OBJECT_DEVX_OBJ,
			    UVERBS_TYPE_ALLOC_IDR(devx_obj_cleanup),
			    &UVERBS_METHOD(MLX5_IB_METHOD_DEVX_OBJ_CREATE),
			    &UVERBS_METHOD(MLX5_IB_METHOD_DEVX_OBJ_DESTROY),
			    &UVERBS_METHOD(MLX5_IB_METHOD_DEVX_OBJ_MODIFY),
			    &UVERBS_METHOD(MLX5_IB_METHOD_DEVX_OBJ_QUERY),
			    &UVERBS_METHOD(MLX5_IB_METHOD_DEVX_OBJ_ASYNC_QUERY));

DECLARE_UVERBS_NAMED_OBJECT(MLX5_IB_OBJECT_DEVX_UMEM,
			    UVERBS_TYPE_ALLOC_IDR(devx_umem_cleanup),
			    &UVERBS_METHOD(MLX5_IB_METHOD_DEVX_UMEM_REG),
			    &UVERBS_METHOD(MLX5_IB_METHOD_DEVX_UMEM_DEREG));


DECLARE_UVERBS_NAMED_METHOD(
	MLX5_IB_METHOD_DEVX_ASYNC_CMD_FD_ALLOC,
	UVERBS_ATTR_FD(MLX5_IB_ATTR_DEVX_ASYNC_CMD_FD_ALLOC_HANDLE,
			MLX5_IB_OBJECT_DEVX_ASYNC_CMD_FD,
			UVERBS_ACCESS_NEW,
			UA_MANDATORY));

DECLARE_UVERBS_NAMED_OBJECT(
	MLX5_IB_OBJECT_DEVX_ASYNC_CMD_FD,
	UVERBS_TYPE_ALLOC_FD(sizeof(struct devx_async_cmd_event_file),
			     devx_hot_unplug_async_cmd_event_file,
			     &devx_async_cmd_event_fops, "[devx_async_cmd]",
			     O_RDONLY),
	&UVERBS_METHOD(MLX5_IB_METHOD_DEVX_ASYNC_CMD_FD_ALLOC));

DECLARE_UVERBS_NAMED_METHOD(
	MLX5_IB_METHOD_DEVX_ASYNC_EVENT_FD_ALLOC,
	UVERBS_ATTR_FD(MLX5_IB_ATTR_DEVX_ASYNC_EVENT_FD_ALLOC_HANDLE,
			MLX5_IB_OBJECT_DEVX_ASYNC_EVENT_FD,
			UVERBS_ACCESS_NEW,
			UA_MANDATORY),
	UVERBS_ATTR_FLAGS_IN(MLX5_IB_ATTR_DEVX_ASYNC_EVENT_FD_ALLOC_FLAGS,
			enum mlx5_ib_uapi_devx_create_event_channel_flags,
			UA_MANDATORY));

DECLARE_UVERBS_NAMED_OBJECT(
	MLX5_IB_OBJECT_DEVX_ASYNC_EVENT_FD,
	UVERBS_TYPE_ALLOC_FD(sizeof(struct devx_async_event_file),
			     devx_hot_unplug_async_event_file,
			     &devx_async_event_fops, "[devx_async_event]",
			     O_RDONLY),
	&UVERBS_METHOD(MLX5_IB_METHOD_DEVX_ASYNC_EVENT_FD_ALLOC));

static bool devx_is_supported(struct ib_device *device)
{
	struct mlx5_ib_dev *dev = to_mdev(device);

	return MLX5_CAP_GEN(dev->mdev, log_max_uctx);
}

const struct uapi_definition mlx5_ib_devx_defs[] = {
	UAPI_DEF_CHAIN_OBJ_TREE_NAMED(
		MLX5_IB_OBJECT_DEVX,
		UAPI_DEF_IS_OBJ_SUPPORTED(devx_is_supported)),
	UAPI_DEF_CHAIN_OBJ_TREE_NAMED(
		MLX5_IB_OBJECT_DEVX_OBJ,
		UAPI_DEF_IS_OBJ_SUPPORTED(devx_is_supported)),
	UAPI_DEF_CHAIN_OBJ_TREE_NAMED(
		MLX5_IB_OBJECT_DEVX_UMEM,
		UAPI_DEF_IS_OBJ_SUPPORTED(devx_is_supported)),
	UAPI_DEF_CHAIN_OBJ_TREE_NAMED(
		MLX5_IB_OBJECT_DEVX_ASYNC_CMD_FD,
		UAPI_DEF_IS_OBJ_SUPPORTED(devx_is_supported)),
	UAPI_DEF_CHAIN_OBJ_TREE_NAMED(
		MLX5_IB_OBJECT_DEVX_ASYNC_EVENT_FD,
		UAPI_DEF_IS_OBJ_SUPPORTED(devx_is_supported)),
	{},
};<|MERGE_RESOLUTION|>--- conflicted
+++ resolved
@@ -1351,15 +1351,9 @@
 		 * the mmkey, we must wait for that to stop before freeing the
 		 * mkey, as another allocation could get the same mkey #.
 		 */
-<<<<<<< HEAD
-		xa_erase(&obj->ib_dev->mdev->priv.mkey_table,
-			 mlx5_base_mkey(obj->devx_mr.mmkey.key));
-		synchronize_srcu(&dev->mr_srcu);
-=======
 		xa_erase(&obj->ib_dev->odp_mkeys,
 			 mlx5_base_mkey(obj->devx_mr.mmkey.key));
 		synchronize_srcu(&dev->odp_srcu);
->>>>>>> f295e4ce
 	}
 
 	if (obj->flags & DEVX_OBJ_FLAGS_DCT)
