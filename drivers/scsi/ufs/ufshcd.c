--- conflicted
+++ resolved
@@ -7233,16 +7233,12 @@
 static int ufshcd_scsi_add_wlus(struct ufs_hba *hba)
 {
 	int ret = 0;
-<<<<<<< HEAD
 	struct scsi_device *sdev_rpmb;
 
 	/* Note: boot WLU is not added currently*/
 
 	if (!(hba->quirks & UFSHCD_QUIRK_ENABLE_WLUNS))
 		return 0;
-=======
-	struct scsi_device *sdev_boot;
->>>>>>> 7a1519a7
 
 	hba->sdev_ufs_device = __scsi_add_device(hba->host, 0, 0,
 		ufshcd_upiu_wlun_to_scsi_wlun(UFS_UPIU_UFS_DEVICE_WLUN), NULL);
