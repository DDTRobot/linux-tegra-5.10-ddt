/*******************************************************************
 * This file is part of the Emulex Linux Device Driver for         *
 * Fibre Channel Host Bus Adapters.                                *
 * Copyright (C) 2017 Broadcom. All Rights Reserved. The term      *
 * “Broadcom” refers to Broadcom Limited and/or its subsidiaries.  *
 * Copyright (C) 2004-2016 Emulex.  All rights reserved.           *
 * EMULEX and SLI are trademarks of Emulex.                        *
 * www.broadcom.com                                                *
 *                                                                 *
 * This program is free software; you can redistribute it and/or   *
 * modify it under the terms of version 2 of the GNU General       *
 * Public License as published by the Free Software Foundation.    *
 * This program is distributed in the hope that it will be useful. *
 * ALL EXPRESS OR IMPLIED CONDITIONS, REPRESENTATIONS AND          *
 * WARRANTIES, INCLUDING ANY IMPLIED WARRANTY OF MERCHANTABILITY,  *
 * FITNESS FOR A PARTICULAR PURPOSE, OR NON-INFRINGEMENT, ARE      *
 * DISCLAIMED, EXCEPT TO THE EXTENT THAT SUCH DISCLAIMERS ARE HELD *
 * TO BE LEGALLY INVALID.  See the GNU General Public License for  *
 * more details, a copy of which can be found in the file COPYING  *
 * included with this package.                                     *
 *******************************************************************/

<<<<<<< HEAD
#define LPFC_DRIVER_VERSION "11.2.0.4"
=======
#define LPFC_DRIVER_VERSION "11.2.0.10"
>>>>>>> af22a610
#define LPFC_DRIVER_NAME		"lpfc"

/* Used for SLI 2/3 */
#define LPFC_SP_DRIVER_HANDLER_NAME	"lpfc:sp"
#define LPFC_FP_DRIVER_HANDLER_NAME	"lpfc:fp"

/* Used for SLI4 */
#define LPFC_DRIVER_HANDLER_NAME	"lpfc:"

#define LPFC_MODULE_DESC "Emulex LightPulse Fibre Channel SCSI driver " \
		LPFC_DRIVER_VERSION
#define LPFC_COPYRIGHT "Copyright (C) 2017 Broadcom. All Rights Reserved. " \
		"The term \"Broadcom\" refers to Broadcom Limited " \
		"and/or its subsidiaries."<|MERGE_RESOLUTION|>--- conflicted
+++ resolved
@@ -20,11 +20,7 @@
  * included with this package.                                     *
  *******************************************************************/
 
-<<<<<<< HEAD
-#define LPFC_DRIVER_VERSION "11.2.0.4"
-=======
 #define LPFC_DRIVER_VERSION "11.2.0.10"
->>>>>>> af22a610
 #define LPFC_DRIVER_NAME		"lpfc"
 
 /* Used for SLI 2/3 */
