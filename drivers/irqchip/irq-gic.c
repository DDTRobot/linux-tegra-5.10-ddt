// SPDX-License-Identifier: GPL-2.0-only
/*
 *  Copyright (C) 2002 ARM Limited, All Rights Reserved.
 *  Copyright (C) 2017-2020, NVIDIA CORPORATION.  All rights reserved.
 *
 * Interrupt architecture for the GIC:
 *
 * o There is one Interrupt Distributor, which receives interrupts
 *   from system devices and sends them to the Interrupt Controllers.
 *
 * o There is one CPU Interface per CPU, which sends interrupts sent
 *   by the Distributor, and interrupts generated locally, to the
 *   associated CPU. The base address of the CPU interface is usually
 *   aliased so that the same address points to different chips depending
 *   on the CPU it is accessed from.
 *
 * Note that IRQs 0-31 are special - they are local to each CPU.
 * As such, the enable set/clear, pending set/clear and active bit
 * registers are banked per-cpu for these sources.
 */
#include <linux/init.h>
#include <linux/kernel.h>
#include <linux/err.h>
#include <linux/module.h>
#include <linux/list.h>
#include <linux/smp.h>
#include <linux/cpu.h>
#include <linux/cpu_pm.h>
#include <linux/cpumask.h>
#include <linux/io.h>
#include <linux/of.h>
#include <linux/of_address.h>
#include <linux/of_irq.h>
#include <linux/acpi.h>
#include <linux/irqdomain.h>
#include <linux/interrupt.h>
#include <linux/percpu.h>
#include <linux/slab.h>
#include <linux/irqchip.h>
#include <linux/irqchip/chained_irq.h>
#include <linux/irqchip/arm-gic.h>
#include <linux/of_device.h>
#include <linux/pm_runtime.h>

#include <asm/cputype.h>
#include <asm/irq.h>
#include <asm/exception.h>
#include <asm/smp_plat.h>
#include <asm/virt.h>

#include "irq-gic-common.h"

#ifdef CONFIG_ARM64
#include <asm/cpufeature.h>

static void gic_check_cpu_features(void)
{
	WARN_TAINT_ONCE(this_cpu_has_cap(ARM64_HAS_SYSREG_GIC_CPUIF),
			TAINT_CPU_OUT_OF_SPEC,
			"GICv3 system registers enabled, broken firmware!\n");
}
#else
#define gic_check_cpu_features()	do { } while(0)
#endif

union gic_base {
	void __iomem *common_base;
	void __percpu * __iomem *percpu_base;
};

struct gic_chip_data {
	struct irq_chip chip;
	union gic_base dist_base;
	union gic_base cpu_base;
	void __iomem *raw_dist_base;
	void __iomem *raw_cpu_base;
	u32 percpu_offset;
#if defined(CONFIG_CPU_PM) || defined(CONFIG_ARM_GIC_PM)
	u32 saved_spi_enable[DIV_ROUND_UP(1020, 32)];
	u32 saved_spi_active[DIV_ROUND_UP(1020, 32)];
	u32 saved_spi_conf[DIV_ROUND_UP(1020, 16)];
	u32 saved_spi_target[DIV_ROUND_UP(1020, 4)];
	u32 saved_spi_group[DIV_ROUND_UP(1020, 32)];
	u32 __percpu *saved_ppi_enable;
	u32 __percpu *saved_ppi_active;
	u32 __percpu *saved_ppi_conf;
#endif
	struct irq_domain *domain;
	unsigned int gic_irqs;
<<<<<<< HEAD
#ifdef CONFIG_GIC_NON_BANKED
	void __iomem *(*get_base)(union gic_base *);
#endif
#ifdef CONFIG_FIQ
	bool fiq_enable;
#endif
	/*
	 * The flag indicates if the gic allows routing the
	 * interrupts to other modules
	 */
	bool supports_routing;
	u32 num_interfaces;
=======
>>>>>>> 3cea11cd
};

#ifdef CONFIG_BL_SWITCHER

static DEFINE_RAW_SPINLOCK(cpu_map_lock);

#define gic_lock_irqsave(f)		\
	raw_spin_lock_irqsave(&cpu_map_lock, (f))
#define gic_unlock_irqrestore(f)	\
	raw_spin_unlock_irqrestore(&cpu_map_lock, (f))

#define gic_lock()			raw_spin_lock(&cpu_map_lock)
#define gic_unlock()			raw_spin_unlock(&cpu_map_lock)

#else

#define gic_lock_irqsave(f)		do { (void)(f); } while(0)
#define gic_unlock_irqrestore(f)	do { (void)(f); } while(0)

#define gic_lock()			do { } while(0)
#define gic_unlock()			do { } while(0)

#endif

/*
 * The GIC mapping of CPU interfaces does not necessarily match
 * the logical CPU numbering.  Let's use a mapping as returned
 * by the GIC itself.
 */
#define NR_GIC_CPU_IF 8
static u8 gic_cpu_map[NR_GIC_CPU_IF] __read_mostly;

static DEFINE_STATIC_KEY_TRUE(supports_deactivate_key);

static struct gic_chip_data gic_data[CONFIG_ARM_GIC_MAX_NR] __read_mostly;

static struct gic_kvm_info gic_v2_kvm_info;

<<<<<<< HEAD
static u8 gic_get_cpumask(struct gic_chip_data *gic);
=======
static DEFINE_PER_CPU(u32, sgi_intid);
>>>>>>> 3cea11cd

#ifdef CONFIG_GIC_NON_BANKED
static DEFINE_STATIC_KEY_FALSE(frankengic_key);

static void enable_frankengic(void)
{
	static_branch_enable(&frankengic_key);
}

static inline void __iomem *__get_base(union gic_base *base)
{
	if (static_branch_unlikely(&frankengic_key))
		return raw_cpu_read(*base->percpu_base);

	return base->common_base;
}

#define gic_data_dist_base(d)	__get_base(&(d)->dist_base)
#define gic_data_cpu_base(d)	__get_base(&(d)->cpu_base)
#else
#define gic_data_dist_base(d)	((d)->dist_base.common_base)
#define gic_data_cpu_base(d)	((d)->cpu_base.common_base)
#define enable_frankengic()	do { } while(0)
#endif

static int gic_pm_runtime_get_sync(struct gic_chip_data *gic)
{
	struct device *dev;
	int ret = 0;

	dev = gic->chip.parent_device;
	if (dev) {
		ret = pm_runtime_get_sync(dev);
		WARN_ON(ret < 0);

		/* clear ret */
		if (ret > 0)
			ret = 0;
	}

	return ret;
}

static int gic_pm_runtime_put_sync(struct gic_chip_data *gic)
{
	struct device *dev;
	int ret = 0;

	dev = gic->chip.parent_device;
	if (dev) {
		ret = pm_runtime_put_sync(dev);
		WARN_ON(ret < 0);
	}

	return ret;
}

bool gic_irq_is_pending(struct gic_chip_data *chip, int irq)
{
	void __iomem *dist_base = gic_data_dist_base(chip);
	u32 pending = GIC_DIST_PENDING_SET + (irq / 32 * 4);
	int value;
	int ret;

	ret = gic_pm_runtime_get_sync(chip);
	if (ret < 0)
		goto err;
	value = readl_relaxed(dist_base + pending);

	gic_pm_runtime_put_sync(chip);

	/* checks the irq bit is set */
	return value & (1 << (irq % 32));
 err:
	return ret;
}

void gic_clear_pending(struct gic_chip_data *gic, int irq)
{
	void __iomem *dist_base;
	unsigned long flags;
	u32 irq_target;
	u32 pending;
	u8 curr_cpu;
	int ret;
	u8 val8;

	pending = GIC_DIST_PENDING_CLEAR + (irq / 32 * 4);
	dist_base = gic_data_dist_base(gic);
	curr_cpu = gic_get_cpumask(gic);
	irq_target = GIC_DIST_TARGET + irq;

	ret = gic_pm_runtime_get_sync(gic);
	if (ret < 0)
		goto end;

	gic_lock_irqsave(flags);
	val8 = readb_relaxed(dist_base + irq_target);
	if ((gic != &gic_data[0]) && !(val8 & curr_cpu)) {
		pr_err("irq %d does not belong to this cpu\n", irq);
		goto unlock;
	}

	writel_relaxed(1 << (irq % 32), dist_base + pending);

 unlock:
	gic_unlock_irqrestore(flags);
	gic_pm_runtime_put_sync(gic);
 end:
	return;
}

bool gic_irq_is_active(struct gic_chip_data *gic, int irq)
{
	void __iomem *dist_base = gic_data_dist_base(gic);
	u32 active = GIC_DIST_ACTIVE_SET + (irq / 32 * 4);
	int value = 0;
	int ret;

	ret = gic_pm_runtime_get_sync(gic);
	if (ret < 0)
		goto err;
	value = readl_relaxed(dist_base + active);

	gic_pm_runtime_put_sync(gic);

	/* checks the irq bit is set */
	return value & (1 << (irq % 32));
 err:
	return ret;
}

void gic_clear_active(struct gic_chip_data *gic, int irq)
{
	void __iomem *dist_base;
	unsigned long flags;
	u32 irq_target;
	u8 curr_cpu;
	u32 active;
	u8 val8;
	int ret;

	active = GIC_DIST_ACTIVE_CLEAR + (irq / 32 * 4);
	dist_base = gic_data_dist_base(gic);
	curr_cpu = gic_get_cpumask(gic);
	irq_target = GIC_DIST_TARGET + irq;

	ret = gic_pm_runtime_get_sync(gic);
	if (ret < 0)
		goto end;

	gic_lock_irqsave(flags);
	val8 = readb_relaxed(dist_base + irq_target);
	if ((gic != &gic_data[0]) && !(val8 & curr_cpu)) {
		pr_err("irq %d does not belong to this cpu\n", irq);
		goto unlock;
	}

	writel_relaxed(1 << (irq % 32), dist_base + active);
 unlock:
	gic_unlock_irqrestore(flags);
	gic_pm_runtime_put_sync(gic);
 end:
	return;
}

int gic_route_interrupt(struct gic_chip_data *gic, int irq, u32 cpu)
{
	void __iomem *dist_base;
	u32 irq_target;
	u32 shift;
	u32 irq_clear_enable;
	u32 val32;
	u32 irq_aff;
	u8 routing_cpu = 1 << (u32)cpu;
	unsigned long flags;
	int ret = 0;

	ret = gic_pm_runtime_get_sync(gic);
	if (ret < 0)
		goto end;

	dist_base = gic_data_dist_base(gic);
	irq_target = GIC_DIST_TARGET + (irq & ~3);
	shift = (irq % 4) * 8;
	irq_clear_enable = GIC_DIST_ENABLE_CLEAR + (irq / 32) * 4;

	gic_lock_irqsave(flags);
	irq_aff = readl_relaxed(dist_base + irq_target);
	if (irq_aff & (routing_cpu << shift)) {
		pr_debug("routing agic irq %d to same cpu\n", irq);
		goto unlock;
	}

	val32 = readl(dist_base + irq_clear_enable);

	/* Check whether the irq is enabled */
	if (val32 & (1 << (irq % 32))) {
		pr_info("agic irq %d is enabled, cannot be routed\n",
								irq);
		ret = -EPERM;
		goto unlock;
	}

	/* clear the byte with the word field */
	irq_aff = irq_aff & ~(0xFF << shift);
	writel_relaxed(irq_aff, dist_base + irq_target);
	irq_aff = irq_aff | (routing_cpu << shift);
	writel_relaxed(irq_aff, dist_base + irq_target);
 unlock:
	gic_unlock_irqrestore(flags);
	gic_pm_runtime_put_sync(gic);
 end:
	return ret;
}

static inline bool gic_data_fiq_enable(struct gic_chip_data *data)
{
#ifdef CONFIG_FIQ
	return data->fiq_enable;
#else
	return false;
#endif
}

static inline void __iomem *gic_dist_base(struct irq_data *d)
{
	struct gic_chip_data *gic_data = irq_data_get_irq_chip_data(d);
	return gic_data_dist_base(gic_data);
}

static inline void __iomem *gic_cpu_base(struct irq_data *d)
{
	struct gic_chip_data *gic_data = irq_data_get_irq_chip_data(d);
	return gic_data_cpu_base(gic_data);
}

static inline unsigned int gic_irq(struct irq_data *d)
{
	return d->hwirq;
}

static inline bool cascading_gic_irq(struct irq_data *d)
{
	void *data = irq_data_get_irq_handler_data(d);

	/*
	 * If handler_data is set, this is a cascading interrupt, and
	 * it cannot possibly be forwarded.
	 */
	return data != NULL;
}

/*
 * Routines to acknowledge, disable and enable interrupts
 */
static void gic_poke_irq(struct irq_data *d, u32 offset)
{
	struct gic_chip_data *gic = irq_data_get_irq_chip_data(d);
	u32 mask = 1 << (gic_irq(d) % 32);
	u32 irq_target = GIC_DIST_TARGET + gic_irq(d);
	u8 curr_cpu;
	u8 val8;

	/*
	 * if it is not per-cpu then we should make sure the irq has
	 * been routed to CPU.
	 */
	if (gic != &gic_data[0]) {
		curr_cpu = gic_get_cpumask(gic);
		val8 = readb_relaxed(gic_dist_base(d) + irq_target);
		if (!(val8 & curr_cpu))
			goto end;
	}

	writel_relaxed(mask, gic_dist_base(d) + offset + (gic_irq(d) / 32) * 4);

 end:
	return;
}

static int gic_peek_irq(struct irq_data *d, u32 offset)
{
	u32 mask = 1 << (gic_irq(d) % 32);
	return !!(readl_relaxed(gic_dist_base(d) + offset + (gic_irq(d) / 32) * 4) & mask);
}

static void gic_mask_irq(struct irq_data *d)
{
	gic_poke_irq(d, GIC_DIST_ENABLE_CLEAR);
}

static void gic_eoimode1_mask_irq(struct irq_data *d)
{
	gic_mask_irq(d);
	/*
	 * When masking a forwarded interrupt, make sure it is
	 * deactivated as well.
	 *
	 * This ensures that an interrupt that is getting
	 * disabled/masked will not get "stuck", because there is
	 * noone to deactivate it (guest is being terminated).
	 */
	if (irqd_is_forwarded_to_vcpu(d))
		gic_poke_irq(d, GIC_DIST_ACTIVE_CLEAR);
}

static void gic_unmask_irq(struct irq_data *d)
{
	gic_poke_irq(d, GIC_DIST_ENABLE_SET);
}

static void gic_eoi_irq(struct irq_data *d)
{
	u32 hwirq = gic_irq(d);

	if (hwirq < 16)
		hwirq = this_cpu_read(sgi_intid);

	writel_relaxed(hwirq, gic_cpu_base(d) + GIC_CPU_EOI);
}

static void gic_eoimode1_eoi_irq(struct irq_data *d)
{
	u32 hwirq = gic_irq(d);

	/* Do not deactivate an IRQ forwarded to a vcpu. */
	if (irqd_is_forwarded_to_vcpu(d))
		return;

	if (hwirq < 16)
		hwirq = this_cpu_read(sgi_intid);

	writel_relaxed(hwirq, gic_cpu_base(d) + GIC_CPU_DEACTIVATE);
}

static int gic_irq_set_irqchip_state(struct irq_data *d,
				     enum irqchip_irq_state which, bool val)
{
	u32 reg;

	switch (which) {
	case IRQCHIP_STATE_PENDING:
		reg = val ? GIC_DIST_PENDING_SET : GIC_DIST_PENDING_CLEAR;
		break;

	case IRQCHIP_STATE_ACTIVE:
		reg = val ? GIC_DIST_ACTIVE_SET : GIC_DIST_ACTIVE_CLEAR;
		break;

	case IRQCHIP_STATE_MASKED:
		reg = val ? GIC_DIST_ENABLE_CLEAR : GIC_DIST_ENABLE_SET;
		break;

	default:
		return -EINVAL;
	}

	gic_poke_irq(d, reg);
	return 0;
}

static int gic_irq_get_irqchip_state(struct irq_data *d,
				      enum irqchip_irq_state which, bool *val)
{
	switch (which) {
	case IRQCHIP_STATE_PENDING:
		*val = gic_peek_irq(d, GIC_DIST_PENDING_SET);
		break;

	case IRQCHIP_STATE_ACTIVE:
		*val = gic_peek_irq(d, GIC_DIST_ACTIVE_SET);
		break;

	case IRQCHIP_STATE_MASKED:
		*val = !gic_peek_irq(d, GIC_DIST_ENABLE_SET);
		break;

	default:
		return -EINVAL;
	}

	return 0;
}

static int gic_set_type(struct irq_data *d, unsigned int type)
{
	void __iomem *base = gic_dist_base(d);
	unsigned int gicirq = gic_irq(d);
	int ret;

	/* Interrupt configuration for SGIs can't be changed */
	if (gicirq < 16)
		return type != IRQ_TYPE_EDGE_RISING ? -EINVAL : 0;

	/* SPIs have restrictions on the supported types */
	if (gicirq >= 32 && type != IRQ_TYPE_LEVEL_HIGH &&
			    type != IRQ_TYPE_EDGE_RISING)
		return -EINVAL;

	ret = gic_configure_irq(gicirq, type, base + GIC_DIST_CONFIG, NULL);
	if (ret && gicirq < 32) {
		/* Misconfigured PPIs are usually not fatal */
		pr_warn("GIC: PPI%d is secure or misconfigured\n", gicirq - 16);
		ret = 0;
	}

	return ret;
}

static int gic_irq_set_vcpu_affinity(struct irq_data *d, void *vcpu)
{
	/* Only interrupts on the primary GIC can be forwarded to a vcpu. */
	if (cascading_gic_irq(d) || gic_irq(d) < 16)
		return -EINVAL;

	if (vcpu)
		irqd_set_forwarded_to_vcpu(d);
	else
		irqd_clr_forwarded_to_vcpu(d);
	return 0;
}

static int gic_retrigger(struct irq_data *data)
{
	return !gic_irq_set_irqchip_state(data, IRQCHIP_STATE_PENDING, true);
}

static void __exception_irq_entry gic_handle_irq(struct pt_regs *regs)
{
	u32 irqstat, irqnr;
	struct gic_chip_data *gic = &gic_data[0];
	void __iomem *cpu_base = gic_data_cpu_base(gic);

	do {
		irqstat = readl_relaxed(cpu_base + GIC_CPU_INTACK);
		irqnr = irqstat & GICC_IAR_INT_ID_MASK;

		if (unlikely(irqnr >= 1020))
			break;

		if (static_branch_likely(&supports_deactivate_key))
			writel_relaxed(irqstat, cpu_base + GIC_CPU_EOI);
		isb();

		/*
		 * Ensure any shared data written by the CPU sending the IPI
		 * is read after we've read the ACK register on the GIC.
		 *
		 * Pairs with the write barrier in gic_ipi_send_mask
		 */
		if (irqnr <= 15) {
			smp_rmb();

			/*
			 * The GIC encodes the source CPU in GICC_IAR,
			 * leading to the deactivation to fail if not
			 * written back as is to GICC_EOI.  Stash the INTID
			 * away for gic_eoi_irq() to write back.  This only
			 * works because we don't nest SGIs...
			 */
			this_cpu_write(sgi_intid, irqstat);
		}

		handle_domain_irq(gic->domain, irqnr, regs);
	} while (1);
}

static void gic_handle_cascade_irq(struct irq_desc *desc)
{
	struct gic_chip_data *chip_data = irq_desc_get_handler_data(desc);
	struct irq_chip *chip = irq_desc_get_chip(desc);
	unsigned int cascade_irq, gic_irq;
	unsigned long status;

	chained_irq_enter(chip, desc);

	status = readl_relaxed(gic_data_cpu_base(chip_data) + GIC_CPU_INTACK);

	gic_irq = (status & GICC_IAR_INT_ID_MASK);
	if (gic_irq == GICC_INT_SPURIOUS)
		goto out;

	cascade_irq = irq_find_mapping(chip_data->domain, gic_irq);
	if (unlikely(gic_irq < 32 || gic_irq > 1020)) {
		handle_bad_irq(desc);
	} else {
		isb();
		generic_handle_irq(cascade_irq);
	}

 out:
	chained_irq_exit(chip, desc);
}

static const struct irq_chip gic_chip = {
	.irq_mask		= gic_mask_irq,
	.irq_unmask		= gic_unmask_irq,
	.irq_eoi		= gic_eoi_irq,
	.irq_set_type		= gic_set_type,
	.irq_retrigger          = gic_retrigger,
	.irq_get_irqchip_state	= gic_irq_get_irqchip_state,
	.irq_set_irqchip_state	= gic_irq_set_irqchip_state,
	.flags			= IRQCHIP_SET_TYPE_MASKED |
				  IRQCHIP_SKIP_SET_WAKE |
				  IRQCHIP_MASK_ON_SUSPEND,
};

#ifdef CONFIG_FIQ
static void __init gic_init_fiq(struct gic_chip_data *gic)
{
	void __iomem *dist_base = gic_data_dist_base(gic);

	/*
	 * If grouping is not available (not implemented or prohibited by
	 * security mode) these registers a read-as-zero/write-ignored.
	 * However as a precaution we restore the reset default regardless of
	 * the result of the test.
	 */
	writel_relaxed(1, dist_base + GIC_DIST_IGROUP + 0);
	gic->fiq_enable = readl_relaxed(dist_base + GIC_DIST_IGROUP + 0);
	writel_relaxed(0, dist_base + GIC_DIST_IGROUP + 0);
	pr_debug("gic: FIQ support %s\n",
		 gic->fiq_enable ? "enabled" : "disabled");

}
#else /* CONFIG_FIQ */
static inline void gic_init_fiq(struct gic_chip_data *gic)
{
	/* empty */
}
#endif /* CONFIG_FIQ */

void __init gic_cascade_irq(unsigned int gic_nr, unsigned int irq)
{
	BUG_ON(gic_nr >= CONFIG_ARM_GIC_MAX_NR);
	irq_set_chained_handler_and_data(irq, gic_handle_cascade_irq,
					 &gic_data[gic_nr]);
}

static u8 gic_get_cpumask(struct gic_chip_data *gic)
{
	void __iomem *base = gic_data_dist_base(gic);
	u32 mask, i;

	for (i = mask = 0; i < 32; i += 4) {
		mask = readl_relaxed(base + GIC_DIST_TARGET + i);
		mask |= mask >> 16;
		mask |= mask >> 8;
		if (mask)
			break;
	}

	if (!mask && num_possible_cpus() > 1)
		pr_crit("GIC CPU mask not found - kernel will fail to boot.\n");

	return mask;
}

static bool gic_check_gicv2(void __iomem *base)
{
	u32 val = readl_relaxed(base + GIC_CPU_IDENT);
	return (val & 0xff0fff) == 0x02043B;
}

static void gic_cpu_if_up(struct gic_chip_data *gic)
{
	void __iomem *cpu_base = gic_data_cpu_base(gic);
	u32 bypass = 0;
	u32 mode = 0;
	int i;

	if (gic == &gic_data[0] && static_branch_likely(&supports_deactivate_key))
		mode = GIC_CPU_CTRL_EOImodeNS;

	if (gic_check_gicv2(cpu_base))
		for (i = 0; i < 4; i++)
			writel_relaxed(0, cpu_base + GIC_CPU_ACTIVEPRIO + i * 4);

	/*
	* Preserve bypass disable bits to be written back later
	*/
	bypass = readl(cpu_base + GIC_CPU_CTRL);
	bypass &= GICC_DIS_BYPASS_MASK;

	if (gic_data_fiq_enable(gic))
		writel_relaxed(bypass | mode | GICC_ENABLE_GRP0 |
			GICC_ENABLE_GRP1 | GICC_ACK_CTRL |
			GICC_FIQ_EN | GICC_CBPR,
			cpu_base + GIC_CPU_CTRL);
	else
		writel_relaxed(bypass | mode | GICC_ENABLE,
			cpu_base + GIC_CPU_CTRL);
}


static void gic_dist_init(struct gic_chip_data *gic)
{
	unsigned int i;
	u32 cpumask;
	unsigned int gic_irqs = gic->gic_irqs;
	void __iomem *base = gic_data_dist_base(gic);

	writel_relaxed(GICD_DISABLE, base + GIC_DIST_CTRL);

	/*
	 * Set all global interrupts to this CPU only.
	 */
	cpumask = gic_get_cpumask(gic);
	cpumask |= cpumask << 8;
	cpumask |= cpumask << 16;
#ifndef CONFIG_MINIMAL_GIC_INIT
	for (i = 32; i < gic_irqs; i += 4)
		writel_relaxed(cpumask, base + GIC_DIST_TARGET + i * 4 / 4);
#endif
	gic_dist_config(base, gic_irqs, NULL);

	/*
	 * Optionally set all global interrupts to be group 1.
	 */
	if (gic_data_fiq_enable(gic))
		for (i = 0; i < gic_irqs; i += 32)
			writel_relaxed(0xffffffff,
			       base + GIC_DIST_IGROUP + i * 4 / 32);

	/*
	 * Set EnableGrp1/EnableGrp0 (bit 1 and 0) or EnableGrp (bit 0 only,
	 * bit 1 ignored)
	 */
	if (gic_data_fiq_enable(gic))
		writel_relaxed(GICD_ENABLE_GRP0 | GICD_ENABLE_GRP1,
			base + GIC_DIST_CTRL);
	else
		writel_relaxed(GICD_ENABLE, base + GIC_DIST_CTRL);
}

static int gic_cpu_init(struct gic_chip_data *gic)
{
	void __iomem *dist_base = gic_data_dist_base(gic);
	void __iomem *base = gic_data_cpu_base(gic);
	unsigned int cpu_mask, cpu = smp_processor_id();
	int i;

	/*
	 * Setting up the CPU map is only relevant for the primary GIC
	 * because any nested/secondary GICs do not directly interface
	 * with the CPU(s).
	 */
	if (gic == &gic_data[0]) {
		/*
		 * Get what the GIC says our CPU mask is.
		 */
		if (WARN_ON(cpu >= NR_GIC_CPU_IF))
			return -EINVAL;

		gic_check_cpu_features();
		cpu_mask = gic_get_cpumask(gic);
		gic_cpu_map[cpu] = cpu_mask;

		/*
		 * Clear our mask from the other map entries in case they're
		 * still undefined.
		 */
		for (i = 0; i < NR_GIC_CPU_IF; i++)
			if (i != cpu)
				gic_cpu_map[i] &= ~cpu_mask;
	}

	gic_cpu_config(dist_base, 32, NULL);

	/*
	 * Set all PPI and SGI interrupts to be group 1.
	 *
	 * If grouping is not available (not implemented or prohibited by
	 * security mode) these registers are read-as-zero/write-ignored.
	 */
	if (gic_data_fiq_enable(gic))
		writel_relaxed(0xffffffff, dist_base + GIC_DIST_IGROUP + 0);

	writel_relaxed(GICC_INT_PRI_THRESHOLD, base + GIC_CPU_PRIMASK);
	gic_cpu_if_up(gic);

	return 0;
}

int gic_cpu_if_down(unsigned int gic_nr)
{
	void __iomem *cpu_base;
	u32 val = 0;

	if (gic_nr >= CONFIG_ARM_GIC_MAX_NR)
		return -EINVAL;

	cpu_base = gic_data_cpu_base(&gic_data[gic_nr]);
	val = readl(cpu_base + GIC_CPU_CTRL);
	val &= ~GICC_ENABLE;
	writel_relaxed(val, cpu_base + GIC_CPU_CTRL);

	return 0;
}

#if defined(CONFIG_CPU_PM) || defined(CONFIG_ARM_GIC_PM)
/*
 * Saves the GIC distributor registers during suspend or idle.  Must be called
 * with interrupts disabled but before powering down the GIC.  After calling
 * this function, no interrupts will be delivered by the GIC, and another
 * platform-specific wakeup source must be enabled.
 */
void gic_dist_save(struct gic_chip_data *gic)
{
	unsigned int gic_irqs;
	void __iomem *dist_base;
	int i;

	if (WARN_ON(!gic))
		return;

	gic_irqs = gic->gic_irqs;
	dist_base = gic_data_dist_base(gic);

	if (!dist_base)
		return;

	for (i = 0; i < DIV_ROUND_UP(gic_irqs, 16); i++)
		gic->saved_spi_conf[i] =
			readl_relaxed(dist_base + GIC_DIST_CONFIG + i * 4);

	for (i = 0; i < DIV_ROUND_UP(gic_irqs, 4); i++)
		gic->saved_spi_target[i] =
			readl_relaxed(dist_base + GIC_DIST_TARGET + i * 4);

	for (i = 0; i < DIV_ROUND_UP(gic_irqs, 32); i++)
		gic->saved_spi_enable[i] =
			readl_relaxed(dist_base + GIC_DIST_ENABLE_SET + i * 4);

	for (i = 0; i < DIV_ROUND_UP(gic_irqs, 32); i++)
		gic->saved_spi_active[i] =
			readl_relaxed(dist_base + GIC_DIST_ACTIVE_SET + i * 4);

	for (i = 0; i < DIV_ROUND_UP(gic_irqs, 32); i++)
		gic->saved_spi_group[i] =
			readl_relaxed(dist_base + GIC_DIST_IGROUP + i * 4);

}

/*
 * Restores the GIC distributor registers during resume or when coming out of
 * idle.  Must be called before enabling interrupts.  If a level interrupt
 * that occurred while the GIC was suspended is still present, it will be
 * handled normally, but any edge interrupts that occurred will not be seen by
 * the GIC and need to be handled by the platform-specific wakeup source.
 */
void gic_dist_restore(struct gic_chip_data *gic)
{
	unsigned int gic_irqs;
	unsigned int i;
	void __iomem *dist_base;

	if (WARN_ON(!gic))
		return;

	gic_irqs = gic->gic_irqs;
	dist_base = gic_data_dist_base(gic);

	if (!dist_base)
		return;

	writel_relaxed(GICD_DISABLE, dist_base + GIC_DIST_CTRL);

	for (i = 1; i < DIV_ROUND_UP(gic_irqs, 16); i++)
		writel_relaxed(gic->saved_spi_conf[i],
			dist_base + GIC_DIST_CONFIG + i * 4);

	for (i = 0; i < DIV_ROUND_UP(gic_irqs, 4); i++)
		writel_relaxed(GICD_INT_DEF_PRI_X4,
			dist_base + GIC_DIST_PRI + i * 4);

	for (i = 0; i < DIV_ROUND_UP(gic_irqs, 4); i++)
		writel_relaxed(gic->saved_spi_target[i],
			dist_base + GIC_DIST_TARGET + i * 4);

	for (i = 0; i < DIV_ROUND_UP(gic_irqs, 32); i++) {
		writel_relaxed(GICD_INT_EN_CLR_X32,
			dist_base + GIC_DIST_ENABLE_CLEAR + i * 4);
		writel_relaxed(gic->saved_spi_enable[i],
			dist_base + GIC_DIST_ENABLE_SET + i * 4);
	}

	for (i = 0; i < DIV_ROUND_UP(gic_irqs, 32); i++) {
		writel_relaxed(GICD_INT_EN_CLR_X32,
			dist_base + GIC_DIST_ACTIVE_CLEAR + i * 4);
		writel_relaxed(gic->saved_spi_active[i],
			dist_base + GIC_DIST_ACTIVE_SET + i * 4);
	}

	for (i = 0; i < DIV_ROUND_UP(gic_irqs, 32); i++)
		writel_relaxed(gic->saved_spi_group[i],
			dist_base + GIC_DIST_IGROUP + i * 4);

	if (gic_data_fiq_enable(gic))
		writel_relaxed(GICD_ENABLE_GRP0 | GICD_ENABLE_GRP1,
			dist_base + GIC_DIST_CTRL);
	else
		writel_relaxed(GICD_ENABLE, dist_base + GIC_DIST_CTRL);
}

void gic_cpu_save(struct gic_chip_data *gic)
{
	int i;
	u32 *ptr;
	void __iomem *dist_base;
	void __iomem *cpu_base;

	if (WARN_ON(!gic))
		return;

	dist_base = gic_data_dist_base(gic);
	cpu_base = gic_data_cpu_base(gic);

	if (!dist_base || !cpu_base)
		return;

	ptr = raw_cpu_ptr(gic->saved_ppi_enable);
	for (i = 0; i < DIV_ROUND_UP(32, 32); i++)
		ptr[i] = readl_relaxed(dist_base + GIC_DIST_ENABLE_SET + i * 4);

	ptr = raw_cpu_ptr(gic->saved_ppi_active);
	for (i = 0; i < DIV_ROUND_UP(32, 32); i++)
		ptr[i] = readl_relaxed(dist_base + GIC_DIST_ACTIVE_SET + i * 4);

	ptr = raw_cpu_ptr(gic->saved_ppi_conf);
	for (i = 0; i < DIV_ROUND_UP(32, 16); i++)
		ptr[i] = readl_relaxed(dist_base + GIC_DIST_CONFIG + i * 4);

}

void gic_cpu_restore(struct gic_chip_data *gic)
{
	int i;
	u32 *ptr;
	void __iomem *dist_base;
	void __iomem *cpu_base;

	if (WARN_ON(!gic))
		return;

	dist_base = gic_data_dist_base(gic);
	cpu_base = gic_data_cpu_base(gic);

	if (!dist_base || !cpu_base)
		return;

	ptr = raw_cpu_ptr(gic->saved_ppi_enable);
	for (i = 0; i < DIV_ROUND_UP(32, 32); i++) {
		writel_relaxed(GICD_INT_EN_CLR_X32,
			       dist_base + GIC_DIST_ENABLE_CLEAR + i * 4);
		writel_relaxed(ptr[i], dist_base + GIC_DIST_ENABLE_SET + i * 4);
	}

	ptr = raw_cpu_ptr(gic->saved_ppi_active);
	for (i = 0; i < DIV_ROUND_UP(32, 32); i++) {
		writel_relaxed(GICD_INT_EN_CLR_X32,
			       dist_base + GIC_DIST_ACTIVE_CLEAR + i * 4);
		writel_relaxed(ptr[i], dist_base + GIC_DIST_ACTIVE_SET + i * 4);
	}

	ptr = raw_cpu_ptr(gic->saved_ppi_conf);
	for (i = 1; i < DIV_ROUND_UP(32, 16); i++)
		writel_relaxed(ptr[i], dist_base + GIC_DIST_CONFIG + i * 4);

	for (i = 0; i < DIV_ROUND_UP(32, 4); i++)
		writel_relaxed(GICD_INT_DEF_PRI_X4,
					dist_base + GIC_DIST_PRI + i * 4);

	writel_relaxed(GICC_INT_PRI_THRESHOLD, cpu_base + GIC_CPU_PRIMASK);
	gic_cpu_if_up(gic);
}

static int gic_notifier(struct notifier_block *self, unsigned long cmd,	void *v)
{
	int i;

	for (i = 0; i < CONFIG_ARM_GIC_MAX_NR; i++) {
		switch (cmd) {
		case CPU_PM_ENTER:
			gic_cpu_save(&gic_data[i]);
			break;
		case CPU_PM_ENTER_FAILED:
		case CPU_PM_EXIT:
			gic_cpu_restore(&gic_data[i]);
			break;
		case CPU_CLUSTER_PM_ENTER:
			gic_dist_save(&gic_data[i]);
			break;
		case CPU_CLUSTER_PM_ENTER_FAILED:
		case CPU_CLUSTER_PM_EXIT:
			gic_dist_restore(&gic_data[i]);
			break;
		}
	}

	return NOTIFY_OK;
}

static struct notifier_block gic_notifier_block = {
	.notifier_call = gic_notifier,
};

static int gic_pm_init(struct gic_chip_data *gic)
{
	gic->saved_ppi_enable = __alloc_percpu(DIV_ROUND_UP(32, 32) * 4,
		sizeof(u32));
	if (WARN_ON(!gic->saved_ppi_enable))
		return -ENOMEM;

	gic->saved_ppi_active = __alloc_percpu(DIV_ROUND_UP(32, 32) * 4,
		sizeof(u32));
	if (WARN_ON(!gic->saved_ppi_active))
		goto free_ppi_enable;

	gic->saved_ppi_conf = __alloc_percpu(DIV_ROUND_UP(32, 16) * 4,
		sizeof(u32));
	if (WARN_ON(!gic->saved_ppi_conf))
		goto free_ppi_active;

	if (gic == &gic_data[0])
		cpu_pm_register_notifier(&gic_notifier_block);

	return 0;

free_ppi_active:
	free_percpu(gic->saved_ppi_active);
free_ppi_enable:
	free_percpu(gic->saved_ppi_enable);

	return -ENOMEM;
}
#else
static int gic_pm_init(struct gic_chip_data *gic)
{
	return 0;
}
#endif

#ifdef CONFIG_SMP
static int gic_set_affinity(struct irq_data *d, const struct cpumask *mask_val,
			    bool force)
{
	void __iomem *reg = gic_dist_base(d) + GIC_DIST_TARGET + gic_irq(d);
	unsigned int cpu;

	if (!force)
		cpu = cpumask_any_and(mask_val, cpu_online_mask);
	else
		cpu = cpumask_first(mask_val);

	if (cpu >= NR_GIC_CPU_IF || cpu >= nr_cpu_ids)
		return -EINVAL;

	writeb_relaxed(gic_cpu_map[cpu], reg);
	irq_data_update_effective_affinity(d, cpumask_of(cpu));

	return IRQ_SET_MASK_OK_DONE;
}

static void gic_ipi_send_mask(struct irq_data *d, const struct cpumask *mask)
{
	int cpu;
	unsigned long flags, map = 0;

	if (unlikely(nr_cpu_ids == 1)) {
		/* Only one CPU? let's do a self-IPI... */
		writel_relaxed(2 << 24 | d->hwirq,
			       gic_data_dist_base(&gic_data[0]) + GIC_DIST_SOFTINT);
		return;
	}

	gic_lock_irqsave(flags);

	/* Convert our logical CPU mask into a physical one. */
	for_each_cpu(cpu, mask)
		map |= gic_cpu_map[cpu];

	/*
	 * Ensure that stores to Normal memory are visible to the
	 * other CPUs before they observe us issuing the IPI.
	 */
	dmb(ishst);

	/* this always happens on GIC0 */
	writel_relaxed(map << 16 | d->hwirq, gic_data_dist_base(&gic_data[0]) + GIC_DIST_SOFTINT);

	gic_unlock_irqrestore(flags);
}

static int gic_starting_cpu(unsigned int cpu)
{
	gic_cpu_init(&gic_data[0]);
	return 0;
}

static __init void gic_smp_init(void)
{
	struct irq_fwspec sgi_fwspec = {
		.fwnode		= gic_data[0].domain->fwnode,
		.param_count	= 1,
	};
	int base_sgi;

	cpuhp_setup_state_nocalls(CPUHP_AP_IRQ_GIC_STARTING,
				  "irqchip/arm/gic:starting",
				  gic_starting_cpu, NULL);

	base_sgi = __irq_domain_alloc_irqs(gic_data[0].domain, -1, 8,
					   NUMA_NO_NODE, &sgi_fwspec,
					   false, NULL);
	if (WARN_ON(base_sgi <= 0))
		return;

	set_smp_ipi_range(base_sgi, 8);
}
#else
#define gic_smp_init()		do { } while(0)
#define gic_set_affinity	NULL
#define gic_ipi_send_mask	NULL
#endif

#ifdef CONFIG_BL_SWITCHER
/*
 * gic_send_sgi - send a SGI directly to given CPU interface number
 *
 * cpu_id: the ID for the destination CPU interface
 * irq: the IPI number to send a SGI for
 */
void gic_send_sgi(unsigned int cpu_id, unsigned int irq)
{
	BUG_ON(cpu_id >= NR_GIC_CPU_IF);
	cpu_id = 1 << cpu_id;
	/* this always happens on GIC0 */
	writel_relaxed((cpu_id << 16) | irq, gic_data_dist_base(&gic_data[0]) + GIC_DIST_SOFTINT);
}

/*
 * gic_get_cpu_id - get the CPU interface ID for the specified CPU
 *
 * @cpu: the logical CPU number to get the GIC ID for.
 *
 * Return the CPU interface ID for the given logical CPU number,
 * or -1 if the CPU number is too large or the interface ID is
 * unknown (more than one bit set).
 */
int gic_get_cpu_id(unsigned int cpu)
{
	unsigned int cpu_bit;

	if (cpu >= NR_GIC_CPU_IF)
		return -1;
	cpu_bit = gic_cpu_map[cpu];
	if (cpu_bit & (cpu_bit - 1))
		return -1;
	return __ffs(cpu_bit);
}

/*
 * gic_migrate_target - migrate IRQs to another CPU interface
 *
 * @new_cpu_id: the CPU target ID to migrate IRQs to
 *
 * Migrate all peripheral interrupts with a target matching the current CPU
 * to the interface corresponding to @new_cpu_id.  The CPU interface mapping
 * is also updated.  Targets to other CPU interfaces are unchanged.
 * This must be called with IRQs locally disabled.
 */
void gic_migrate_target(unsigned int new_cpu_id)
{
	unsigned int cur_cpu_id, gic_irqs, gic_nr = 0;
	void __iomem *dist_base;
	int i, ror_val, cpu = smp_processor_id();
	u32 val, cur_target_mask, active_mask;

	BUG_ON(gic_nr >= CONFIG_ARM_GIC_MAX_NR);

	dist_base = gic_data_dist_base(&gic_data[gic_nr]);
	if (!dist_base)
		return;
	gic_irqs = gic_data[gic_nr].gic_irqs;

	cur_cpu_id = __ffs(gic_cpu_map[cpu]);
	cur_target_mask = 0x01010101 << cur_cpu_id;
	ror_val = (cur_cpu_id - new_cpu_id) & 31;

	gic_lock();

	/* Update the target interface for this logical CPU */
	gic_cpu_map[cpu] = 1 << new_cpu_id;

	/*
	 * Find all the peripheral interrupts targeting the current
	 * CPU interface and migrate them to the new CPU interface.
	 * We skip DIST_TARGET 0 to 7 as they are read-only.
	 */
	for (i = 8; i < DIV_ROUND_UP(gic_irqs, 4); i++) {
		val = readl_relaxed(dist_base + GIC_DIST_TARGET + i * 4);
		active_mask = val & cur_target_mask;
		if (active_mask) {
			val &= ~active_mask;
			val |= ror32(active_mask, ror_val);
			writel_relaxed(val, dist_base + GIC_DIST_TARGET + i*4);
		}
	}

	gic_unlock();

	/*
	 * Now let's migrate and clear any potential SGIs that might be
	 * pending for us (cur_cpu_id).  Since GIC_DIST_SGI_PENDING_SET
	 * is a banked register, we can only forward the SGI using
	 * GIC_DIST_SOFTINT.  The original SGI source is lost but Linux
	 * doesn't use that information anyway.
	 *
	 * For the same reason we do not adjust SGI source information
	 * for previously sent SGIs by us to other CPUs either.
	 */
	for (i = 0; i < 16; i += 4) {
		int j;
		val = readl_relaxed(dist_base + GIC_DIST_SGI_PENDING_SET + i);
		if (!val)
			continue;
		writel_relaxed(val, dist_base + GIC_DIST_SGI_PENDING_CLEAR + i);
		for (j = i; j < i + 4; j++) {
			if (val & 0xff)
				writel_relaxed((1 << (new_cpu_id + 16)) | j,
						dist_base + GIC_DIST_SOFTINT);
			val >>= 8;
		}
	}
}

/*
 * gic_get_sgir_physaddr - get the physical address for the SGI register
 *
 * REturn the physical address of the SGI register to be used
 * by some early assembly code when the kernel is not yet available.
 */
static unsigned long gic_dist_physaddr;

unsigned long gic_get_sgir_physaddr(void)
{
	if (!gic_dist_physaddr)
		return 0;
	return gic_dist_physaddr + GIC_DIST_SOFTINT;
}

static void __init gic_init_physaddr(struct device_node *node)
{
	struct resource res;
	if (of_address_to_resource(node, 0, &res) == 0) {
		gic_dist_physaddr = res.start;
		pr_info("GIC physical location is %#lx\n", gic_dist_physaddr);
	}
}

#else
#define gic_init_physaddr(node)  do { } while (0)
#endif

static int gic_irq_domain_map(struct irq_domain *d, unsigned int irq,
				irq_hw_number_t hw)
{
	struct gic_chip_data *gic = d->host_data;
	struct irq_data *irqd = irq_desc_get_irq_data(irq_to_desc(irq));

	switch (hw) {
	case 0 ... 15:
		irq_set_percpu_devid(irq);
		irq_domain_set_info(d, irq, hw, &gic->chip, d->host_data,
				    handle_percpu_devid_fasteoi_ipi,
				    NULL, NULL);
		break;
	case 16 ... 31:
		irq_set_percpu_devid(irq);
		irq_domain_set_info(d, irq, hw, &gic->chip, d->host_data,
				    handle_percpu_devid_irq, NULL, NULL);
		break;
	default:
		irq_domain_set_info(d, irq, hw, &gic->chip, d->host_data,
				    handle_fasteoi_irq, NULL, NULL);
		irq_set_probe(irq);
		irqd_set_single_target(irqd);
		break;
	}

	/* Prevents SW retriggers which mess up the ACK/EOI ordering */
	irqd_set_handle_enforce_irqctx(irqd);
	return 0;
}

static void gic_irq_domain_unmap(struct irq_domain *d, unsigned int irq)
{
}

static int gic_irq_domain_translate(struct irq_domain *d,
				    struct irq_fwspec *fwspec,
				    unsigned long *hwirq,
				    unsigned int *type)
{
<<<<<<< HEAD
	struct gic_chip_data *gic = d->host_data;
=======
	if (fwspec->param_count == 1 && fwspec->param[0] < 16) {
		*hwirq = fwspec->param[0];
		*type = IRQ_TYPE_EDGE_RISING;
		return 0;
	}
>>>>>>> 3cea11cd

	if (is_of_node(fwspec->fwnode)) {
		if (fwspec->param_count < 3)
			return -EINVAL;

		switch (fwspec->param[0]) {
		case 0:			/* SPI */
			*hwirq = fwspec->param[1] + 32;
			break;
		case 1:			/* PPI */
			*hwirq = fwspec->param[1] + 16;
			break;
		default:
			return -EINVAL;
		}

		*type = fwspec->param[2] & IRQ_TYPE_SENSE_MASK;

		/* Make it clear that broken DTs are... broken */
		WARN_ON(*type == IRQ_TYPE_NONE);

		if ((gic->supports_routing) &&
			(fwspec->param_count == 4) &&
			(fwspec->param[3] < gic->num_interfaces))
			return gic_route_interrupt(gic, *hwirq,
				fwspec->param[3]);

		return 0;
	}

	if (is_fwnode_irqchip(fwspec->fwnode)) {
		if(fwspec->param_count != 2)
			return -EINVAL;

		*hwirq = fwspec->param[0];
		*type = fwspec->param[1];

		WARN_ON(*type == IRQ_TYPE_NONE);
		return 0;
	}

	return -EINVAL;
}

static int gic_irq_domain_alloc(struct irq_domain *domain, unsigned int virq,
				unsigned int nr_irqs, void *arg)
{
	int i, ret;
	irq_hw_number_t hwirq;
	unsigned int type = IRQ_TYPE_NONE;
	struct irq_fwspec *fwspec = arg;

	ret = gic_irq_domain_translate(domain, fwspec, &hwirq, &type);
	if (ret)
		return ret;

	for (i = 0; i < nr_irqs; i++) {
		ret = gic_irq_domain_map(domain, virq + i, hwirq + i);
		if (ret)
			return ret;
	}

	return 0;
}

static const struct irq_domain_ops gic_irq_domain_hierarchy_ops = {
	.translate = gic_irq_domain_translate,
	.alloc = gic_irq_domain_alloc,
	.free = irq_domain_free_irqs_top,
};

static const struct irq_domain_ops gic_irq_domain_ops = {
	.map = gic_irq_domain_map,
	.unmap = gic_irq_domain_unmap,
};

static void gic_init_chip(struct gic_chip_data *gic, struct device *dev,
			  const char *name, bool use_eoimode1)
{
	/* Initialize irq_chip */
	gic->chip = gic_chip;
	gic->chip.name = name;
	gic->chip.parent_device = dev;

	if (use_eoimode1) {
		gic->chip.irq_mask = gic_eoimode1_mask_irq;
		gic->chip.irq_eoi = gic_eoimode1_eoi_irq;
		gic->chip.irq_set_vcpu_affinity = gic_irq_set_vcpu_affinity;
	}

<<<<<<< HEAD
	if (gic != &gic_data[0]) {
		gic->chip.irq_enable = gic_unmask_irq;
		gic->chip.irq_disable = gic_mask_irq;
	}
#ifdef CONFIG_SMP
	if (gic == &gic_data[0])
=======
	if (gic == &gic_data[0]) {
>>>>>>> 3cea11cd
		gic->chip.irq_set_affinity = gic_set_affinity;
		gic->chip.ipi_send_mask = gic_ipi_send_mask;
	}
}

static int gic_init_bases(struct gic_chip_data *gic,
			  struct fwnode_handle *handle)
{
	int gic_irqs, ret;

	if (IS_ENABLED(CONFIG_GIC_NON_BANKED) && gic->percpu_offset) {
		/* Frankein-GIC without banked registers... */
		unsigned int cpu;

		gic->dist_base.percpu_base = alloc_percpu(void __iomem *);
		gic->cpu_base.percpu_base = alloc_percpu(void __iomem *);
		if (WARN_ON(!gic->dist_base.percpu_base ||
			    !gic->cpu_base.percpu_base)) {
			ret = -ENOMEM;
			goto error;
		}

		for_each_possible_cpu(cpu) {
			u32 mpidr = cpu_logical_map(cpu);
			u32 core_id = MPIDR_AFFINITY_LEVEL(mpidr, 0);
			unsigned long offset = gic->percpu_offset * core_id;
			*per_cpu_ptr(gic->dist_base.percpu_base, cpu) =
				gic->raw_dist_base + offset;
			*per_cpu_ptr(gic->cpu_base.percpu_base, cpu) =
				gic->raw_cpu_base + offset;
		}

		enable_frankengic();
	} else {
		/* Normal, sane GIC... */
		WARN(gic->percpu_offset,
		     "GIC_NON_BANKED not enabled, ignoring %08x offset!",
		     gic->percpu_offset);
		gic->dist_base.common_base = gic->raw_dist_base;
		gic->cpu_base.common_base = gic->raw_cpu_base;
	}

	/*
	 * Find out how many interrupts are supported.
	 * The GIC only supports up to 1020 interrupt sources.
	 */
	gic_irqs = readl_relaxed(gic_data_dist_base(gic) + GIC_DIST_CTR) & 0x1f;
	gic_irqs = (gic_irqs + 1) * 32;
	if (gic_irqs > 1020)
		gic_irqs = 1020;
	gic->gic_irqs = gic_irqs;

	if (handle) {		/* DT/ACPI */
		gic->domain = irq_domain_create_linear(handle, gic_irqs,
						       &gic_irq_domain_hierarchy_ops,
						       gic);
	} else {		/* Legacy support */
		/*
		 * For primary GICs, skip over SGIs.
		 * No secondary GIC support whatsoever.
		 */
		int irq_base;

		gic_irqs -= 16; /* calculate # of irqs to allocate */

		irq_base = irq_alloc_descs(16, 16, gic_irqs,
					   numa_node_id());
		if (irq_base < 0) {
			WARN(1, "Cannot allocate irq_descs @ IRQ16, assuming pre-allocated\n");
			irq_base = 16;
		}

		gic->domain = irq_domain_add_legacy(NULL, gic_irqs, irq_base,
						    16, &gic_irq_domain_ops, gic);
	}
	gic_init_fiq(gic);

	if (WARN_ON(!gic->domain)) {
		ret = -ENODEV;
		goto error;
	}

	gic_dist_init(gic);
	ret = gic_cpu_init(gic);
	if (ret)
		goto error;

	ret = gic_pm_init(gic);
	if (ret)
		goto error;

	return 0;

error:
	if (IS_ENABLED(CONFIG_GIC_NON_BANKED) && gic->percpu_offset) {
		free_percpu(gic->dist_base.percpu_base);
		free_percpu(gic->cpu_base.percpu_base);
	}

	return ret;
}

static int __init __gic_init_bases(struct gic_chip_data *gic,
				   struct fwnode_handle *handle)
{
	char *name;
	int i, ret;

	if (WARN_ON(!gic || gic->domain))
		return -EINVAL;

	if (gic == &gic_data[0]) {
		/*
		 * Initialize the CPU interface map to all CPUs.
		 * It will be refined as each CPU probes its ID.
		 * This is only necessary for the primary GIC.
		 */
		for (i = 0; i < NR_GIC_CPU_IF; i++)
			gic_cpu_map[i] = 0xff;

		set_handle_irq(gic_handle_irq);
		if (static_branch_likely(&supports_deactivate_key))
			pr_info("GIC: Using split EOI/Deactivate mode\n");
	}

	if (static_branch_likely(&supports_deactivate_key) && gic == &gic_data[0]) {
		name = kasprintf(GFP_KERNEL, "GICv2");
		gic_init_chip(gic, NULL, name, true);
	} else {
		name = kasprintf(GFP_KERNEL, "GIC-%d", (int)(gic-&gic_data[0]));
		gic_init_chip(gic, NULL, name, false);
	}

	ret = gic_init_bases(gic, handle);
	if (ret)
		kfree(name);
	else if (gic == &gic_data[0])
		gic_smp_init();

	return ret;
}

void __init gic_init(void __iomem *dist_base, void __iomem *cpu_base)
{
	struct gic_chip_data *gic;

	/*
	 * Non-DT/ACPI systems won't run a hypervisor, so let's not
	 * bother with these...
	 */
	static_branch_disable(&supports_deactivate_key);

	gic = &gic_data[0];
	gic->raw_dist_base = dist_base;
	gic->raw_cpu_base = cpu_base;

	__gic_init_bases(gic, NULL);
}

static void gic_teardown(struct gic_chip_data *gic)
{
	if (WARN_ON(!gic))
		return;

	if (gic->raw_dist_base)
		iounmap(gic->raw_dist_base);
	if (gic->raw_cpu_base)
		iounmap(gic->raw_cpu_base);
}

#ifdef CONFIG_OF
static int gic_cnt __initdata;
static bool gicv2_force_probe;

static int __init gicv2_force_probe_cfg(char *buf)
{
	return strtobool(buf, &gicv2_force_probe);
}
early_param("irqchip.gicv2_force_probe", gicv2_force_probe_cfg);

static bool gic_check_eoimode(struct device_node *node, void __iomem **base)
{
	struct resource cpuif_res;

	of_address_to_resource(node, 1, &cpuif_res);

	if (!is_hyp_mode_available())
		return false;
	if (resource_size(&cpuif_res) < SZ_8K) {
		void __iomem *alt;
		/*
		 * Check for a stupid firmware that only exposes the
		 * first page of a GICv2.
		 */
		if (!gic_check_gicv2(*base))
			return false;

		if (!gicv2_force_probe) {
			pr_warn("GIC: GICv2 detected, but range too small and irqchip.gicv2_force_probe not set\n");
			return false;
		}

		alt = ioremap(cpuif_res.start, SZ_8K);
		if (!alt)
			return false;
		if (!gic_check_gicv2(alt + SZ_4K)) {
			/*
			 * The first page was that of a GICv2, and
			 * the second was *something*. Let's trust it
			 * to be a GICv2, and update the mapping.
			 */
			pr_warn("GIC: GICv2 at %pa, but range is too small (broken DT?), assuming 8kB\n",
				&cpuif_res.start);
			iounmap(*base);
			*base = alt;
			return true;
		}

		/*
		 * We detected *two* initial GICv2 pages in a
		 * row. Could be a GICv2 aliased over two 64kB
		 * pages. Update the resource, map the iospace, and
		 * pray.
		 */
		iounmap(alt);
		alt = ioremap(cpuif_res.start, SZ_128K);
		if (!alt)
			return false;
		pr_warn("GIC: Aliased GICv2 at %pa, trying to find the canonical range over 128kB\n",
			&cpuif_res.start);
		cpuif_res.end = cpuif_res.start + SZ_128K -1;
		iounmap(*base);
		*base = alt;
	}
	if (resource_size(&cpuif_res) == SZ_128K) {
		/*
		 * Verify that we have the first 4kB of a GICv2
		 * aliased over the first 64kB by checking the
		 * GICC_IIDR register on both ends.
		 */
		if (!gic_check_gicv2(*base) ||
		    !gic_check_gicv2(*base + 0xf000))
			return false;

		/*
		 * Move the base up by 60kB, so that we have a 8kB
		 * contiguous region, which allows us to use GICC_DIR
		 * at its normal offset. Please pass me that bucket.
		 */
		*base += 0xf000;
		cpuif_res.start += 0xf000;
		pr_warn("GIC: Adjusting CPU interface base to %pa\n",
			&cpuif_res.start);
	}

	return true;
}

static int gic_of_setup(struct gic_chip_data *gic, struct device_node *node)
{
	if (!gic || !node)
		return -EINVAL;

	gic->raw_dist_base = of_iomap(node, 0);
	if (WARN(!gic->raw_dist_base, "unable to map gic dist registers\n"))
		goto error;

	gic->raw_cpu_base = of_iomap(node, 1);
	if (WARN(!gic->raw_cpu_base, "unable to map gic cpu registers\n"))
		goto error;

	if (of_property_read_u32(node, "cpu-offset", &gic->percpu_offset))
		gic->percpu_offset = 0;

	return 0;

error:
	gic_teardown(gic);

	return -ENOMEM;
}

int gic_of_init_child(struct device *dev, struct gic_chip_data **gic, int irq)
{
	const struct gic_data *data;
	int ret;

	if (!dev || !dev->of_node || !gic || !irq)
		return -EINVAL;

	*gic = devm_kzalloc(dev, sizeof(**gic), GFP_KERNEL);
	if (!*gic)
		return -ENOMEM;

	data = of_device_get_match_data(dev);
	if (data) {
		(*gic)->supports_routing = data->supports_routing;
		(*gic)->num_interfaces = data->num_interfaces;
	}

	gic_init_chip(*gic, dev, dev->of_node->name, false);

	ret = gic_of_setup(*gic, dev->of_node);
	if (ret)
		return ret;

	ret = gic_init_bases(*gic, &dev->of_node->fwnode);
	if (ret) {
		gic_teardown(*gic);
		return ret;
	}

	irq_set_chained_handler_and_data(irq, gic_handle_cascade_irq, *gic);

	return 0;
}

static void __init gic_of_setup_kvm_info(struct device_node *node)
{
	int ret;
	struct resource *vctrl_res = &gic_v2_kvm_info.vctrl;
	struct resource *vcpu_res = &gic_v2_kvm_info.vcpu;

	gic_v2_kvm_info.type = GIC_V2;

	gic_v2_kvm_info.maint_irq = irq_of_parse_and_map(node, 0);
	if (!gic_v2_kvm_info.maint_irq)
		return;

	ret = of_address_to_resource(node, 2, vctrl_res);
	if (ret)
		return;

	ret = of_address_to_resource(node, 3, vcpu_res);
	if (ret)
		return;

	if (static_branch_likely(&supports_deactivate_key))
		gic_set_kvm_info(&gic_v2_kvm_info);
}

int __init
gic_of_init(struct device_node *node, struct device_node *parent)
{
	struct gic_chip_data *gic;
	int irq, ret;

	if (WARN_ON(!node))
		return -ENODEV;

	if (WARN_ON(gic_cnt >= CONFIG_ARM_GIC_MAX_NR))
		return -EINVAL;

	gic = &gic_data[gic_cnt];

	ret = gic_of_setup(gic, node);
	if (ret)
		return ret;

	/*
	 * Disable split EOI/Deactivate if either HYP is not available
	 * or the CPU interface is too small.
	 */
	if (gic_cnt == 0 && !gic_check_eoimode(node, &gic->raw_cpu_base))
		static_branch_disable(&supports_deactivate_key);

	ret = __gic_init_bases(gic, &node->fwnode);
	if (ret) {
		gic_teardown(gic);
		return ret;
	}

	if (!gic_cnt) {
		gic_init_physaddr(node);
		gic_of_setup_kvm_info(node);
	}

	if (parent) {
		irq = irq_of_parse_and_map(node, 0);
		gic_cascade_irq(gic_cnt, irq);
	}

	if (IS_ENABLED(CONFIG_ARM_GIC_V2M))
		gicv2m_init(&node->fwnode, gic_data[gic_cnt].domain);

	gic_cnt++;
	return 0;
}
IRQCHIP_DECLARE(gic_400, "arm,gic-400", gic_of_init);
IRQCHIP_DECLARE(arm11mp_gic, "arm,arm11mp-gic", gic_of_init);
IRQCHIP_DECLARE(arm1176jzf_dc_gic, "arm,arm1176jzf-devchip-gic", gic_of_init);
IRQCHIP_DECLARE(cortex_a15_gic, "arm,cortex-a15-gic", gic_of_init);
IRQCHIP_DECLARE(cortex_a9_gic, "arm,cortex-a9-gic", gic_of_init);
IRQCHIP_DECLARE(cortex_a7_gic, "arm,cortex-a7-gic", gic_of_init);
IRQCHIP_DECLARE(msm_8660_qgic, "qcom,msm-8660-qgic", gic_of_init);
IRQCHIP_DECLARE(msm_qgic2, "qcom,msm-qgic2", gic_of_init);
IRQCHIP_DECLARE(pl390, "arm,pl390", gic_of_init);
#else
int gic_of_init_child(struct device *dev, struct gic_chip_data **gic, int irq)
{
	return -ENOTSUPP;
}
#endif

#ifdef CONFIG_ACPI
static struct
{
	phys_addr_t cpu_phys_base;
	u32 maint_irq;
	int maint_irq_mode;
	phys_addr_t vctrl_base;
	phys_addr_t vcpu_base;
} acpi_data __initdata;

static int __init
gic_acpi_parse_madt_cpu(union acpi_subtable_headers *header,
			const unsigned long end)
{
	struct acpi_madt_generic_interrupt *processor;
	phys_addr_t gic_cpu_base;
	static int cpu_base_assigned;

	processor = (struct acpi_madt_generic_interrupt *)header;

	if (BAD_MADT_GICC_ENTRY(processor, end))
		return -EINVAL;

	/*
	 * There is no support for non-banked GICv1/2 register in ACPI spec.
	 * All CPU interface addresses have to be the same.
	 */
	gic_cpu_base = processor->base_address;
	if (cpu_base_assigned && gic_cpu_base != acpi_data.cpu_phys_base)
		return -EINVAL;

	acpi_data.cpu_phys_base = gic_cpu_base;
	acpi_data.maint_irq = processor->vgic_interrupt;
	acpi_data.maint_irq_mode = (processor->flags & ACPI_MADT_VGIC_IRQ_MODE) ?
				    ACPI_EDGE_SENSITIVE : ACPI_LEVEL_SENSITIVE;
	acpi_data.vctrl_base = processor->gich_base_address;
	acpi_data.vcpu_base = processor->gicv_base_address;

	cpu_base_assigned = 1;
	return 0;
}

/* The things you have to do to just *count* something... */
static int __init acpi_dummy_func(union acpi_subtable_headers *header,
				  const unsigned long end)
{
	return 0;
}

static bool __init acpi_gic_redist_is_present(void)
{
	return acpi_table_parse_madt(ACPI_MADT_TYPE_GENERIC_REDISTRIBUTOR,
				     acpi_dummy_func, 0) > 0;
}

static bool __init gic_validate_dist(struct acpi_subtable_header *header,
				     struct acpi_probe_entry *ape)
{
	struct acpi_madt_generic_distributor *dist;
	dist = (struct acpi_madt_generic_distributor *)header;

	return (dist->version == ape->driver_data &&
		(dist->version != ACPI_MADT_GIC_VERSION_NONE ||
		 !acpi_gic_redist_is_present()));
}

#define ACPI_GICV2_DIST_MEM_SIZE	(SZ_4K)
#define ACPI_GIC_CPU_IF_MEM_SIZE	(SZ_8K)
#define ACPI_GICV2_VCTRL_MEM_SIZE	(SZ_4K)
#define ACPI_GICV2_VCPU_MEM_SIZE	(SZ_8K)

static void __init gic_acpi_setup_kvm_info(void)
{
	int irq;
	struct resource *vctrl_res = &gic_v2_kvm_info.vctrl;
	struct resource *vcpu_res = &gic_v2_kvm_info.vcpu;

	gic_v2_kvm_info.type = GIC_V2;

	if (!acpi_data.vctrl_base)
		return;

	vctrl_res->flags = IORESOURCE_MEM;
	vctrl_res->start = acpi_data.vctrl_base;
	vctrl_res->end = vctrl_res->start + ACPI_GICV2_VCTRL_MEM_SIZE - 1;

	if (!acpi_data.vcpu_base)
		return;

	vcpu_res->flags = IORESOURCE_MEM;
	vcpu_res->start = acpi_data.vcpu_base;
	vcpu_res->end = vcpu_res->start + ACPI_GICV2_VCPU_MEM_SIZE - 1;

	irq = acpi_register_gsi(NULL, acpi_data.maint_irq,
				acpi_data.maint_irq_mode,
				ACPI_ACTIVE_HIGH);
	if (irq <= 0)
		return;

	gic_v2_kvm_info.maint_irq = irq;

	gic_set_kvm_info(&gic_v2_kvm_info);
}

static int __init gic_v2_acpi_init(union acpi_subtable_headers *header,
				   const unsigned long end)
{
	struct acpi_madt_generic_distributor *dist;
	struct fwnode_handle *domain_handle;
	struct gic_chip_data *gic = &gic_data[0];
	int count, ret;

	/* Collect CPU base addresses */
	count = acpi_table_parse_madt(ACPI_MADT_TYPE_GENERIC_INTERRUPT,
				      gic_acpi_parse_madt_cpu, 0);
	if (count <= 0) {
		pr_err("No valid GICC entries exist\n");
		return -EINVAL;
	}

	gic->raw_cpu_base = ioremap(acpi_data.cpu_phys_base, ACPI_GIC_CPU_IF_MEM_SIZE);
	if (!gic->raw_cpu_base) {
		pr_err("Unable to map GICC registers\n");
		return -ENOMEM;
	}

	dist = (struct acpi_madt_generic_distributor *)header;
	gic->raw_dist_base = ioremap(dist->base_address,
				     ACPI_GICV2_DIST_MEM_SIZE);
	if (!gic->raw_dist_base) {
		pr_err("Unable to map GICD registers\n");
		gic_teardown(gic);
		return -ENOMEM;
	}

	/*
	 * Disable split EOI/Deactivate if HYP is not available. ACPI
	 * guarantees that we'll always have a GICv2, so the CPU
	 * interface will always be the right size.
	 */
	if (!is_hyp_mode_available())
		static_branch_disable(&supports_deactivate_key);

	/*
	 * Initialize GIC instance zero (no multi-GIC support).
	 */
	domain_handle = irq_domain_alloc_fwnode(&dist->base_address);
	if (!domain_handle) {
		pr_err("Unable to allocate domain handle\n");
		gic_teardown(gic);
		return -ENOMEM;
	}

	ret = __gic_init_bases(gic, domain_handle);
	if (ret) {
		pr_err("Failed to initialise GIC\n");
		irq_domain_free_fwnode(domain_handle);
		gic_teardown(gic);
		return ret;
	}

	acpi_set_irq_model(ACPI_IRQ_MODEL_GIC, domain_handle);

	if (IS_ENABLED(CONFIG_ARM_GIC_V2M))
		gicv2m_init(NULL, gic_data[0].domain);

	if (static_branch_likely(&supports_deactivate_key))
		gic_acpi_setup_kvm_info();

	return 0;
}
IRQCHIP_ACPI_DECLARE(gic_v2, ACPI_MADT_TYPE_GENERIC_DISTRIBUTOR,
		     gic_validate_dist, ACPI_MADT_GIC_VERSION_V2,
		     gic_v2_acpi_init);
IRQCHIP_ACPI_DECLARE(gic_v2_maybe, ACPI_MADT_TYPE_GENERIC_DISTRIBUTOR,
		     gic_validate_dist, ACPI_MADT_GIC_VERSION_NONE,
		     gic_v2_acpi_init);
#endif<|MERGE_RESOLUTION|>--- conflicted
+++ resolved
@@ -87,7 +87,6 @@
 #endif
 	struct irq_domain *domain;
 	unsigned int gic_irqs;
-<<<<<<< HEAD
 #ifdef CONFIG_GIC_NON_BANKED
 	void __iomem *(*get_base)(union gic_base *);
 #endif
@@ -100,8 +99,6 @@
 	 */
 	bool supports_routing;
 	u32 num_interfaces;
-=======
->>>>>>> 3cea11cd
 };
 
 #ifdef CONFIG_BL_SWITCHER
@@ -140,11 +137,8 @@
 
 static struct gic_kvm_info gic_v2_kvm_info;
 
-<<<<<<< HEAD
 static u8 gic_get_cpumask(struct gic_chip_data *gic);
-=======
 static DEFINE_PER_CPU(u32, sgi_intid);
->>>>>>> 3cea11cd
 
 #ifdef CONFIG_GIC_NON_BANKED
 static DEFINE_STATIC_KEY_FALSE(frankengic_key);
@@ -1351,15 +1345,13 @@
 				    unsigned long *hwirq,
 				    unsigned int *type)
 {
-<<<<<<< HEAD
 	struct gic_chip_data *gic = d->host_data;
-=======
+
 	if (fwspec->param_count == 1 && fwspec->param[0] < 16) {
 		*hwirq = fwspec->param[0];
 		*type = IRQ_TYPE_EDGE_RISING;
 		return 0;
 	}
->>>>>>> 3cea11cd
 
 	if (is_of_node(fwspec->fwnode)) {
 		if (fwspec->param_count < 3)
@@ -1450,16 +1442,11 @@
 		gic->chip.irq_set_vcpu_affinity = gic_irq_set_vcpu_affinity;
 	}
 
-<<<<<<< HEAD
 	if (gic != &gic_data[0]) {
 		gic->chip.irq_enable = gic_unmask_irq;
 		gic->chip.irq_disable = gic_mask_irq;
 	}
-#ifdef CONFIG_SMP
-	if (gic == &gic_data[0])
-=======
 	if (gic == &gic_data[0]) {
->>>>>>> 3cea11cd
 		gic->chip.irq_set_affinity = gic_set_affinity;
 		gic->chip.ipi_send_mask = gic_ipi_send_mask;
 	}
