--- conflicted
+++ resolved
@@ -2437,16 +2437,12 @@
 		goto err_out;
 	}
 
-<<<<<<< HEAD
 	if (xhci->shared_hcd && xhci->shared_hcd->driver->is_u0_ts1_detect_disabled)
 		disable_u0_ts1_detect =
 			xhci->shared_hcd->driver->is_u0_ts1_detect_disabled(
 				xhci->shared_hcd);
 
-	ep = &xdev->eps[ep_index];
-=======
 	xdev = xhci->devs[slot_id];
->>>>>>> 5805e5ee
 	ep_ring = xhci_dma_to_transfer_ring(ep, ep_trb_dma);
 	ep_ctx = xhci_get_ep_ctx(xhci, xdev->out_ctx, ep_index);
 
