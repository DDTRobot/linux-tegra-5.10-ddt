--- conflicted
+++ resolved
@@ -404,16 +404,14 @@
 	{ USB_DEVICE(0x0b05, 0x17e0), .driver_info =
 			USB_QUIRK_IGNORE_REMOTE_WAKEUP },
 
-<<<<<<< HEAD
 	/* SmartThings Link V1 CDC Serial Port */
 	{ USB_DEVICE(0x2EB1, 0x0100), .driver_info = USB_QUIRK_RESET_RESUME },
 
 	/* Silicon Labs CDC Serial Port */
 	{ USB_DEVICE(0x10C4, 0x0003), .driver_info = USB_QUIRK_RESET_RESUME },
-=======
+
 	/* Realtek Semiconductor Corp. Mass Storage Device (Multicard Reader)*/
 	{ USB_DEVICE(0x0bda, 0x0151), .driver_info = USB_QUIRK_CONFIG_INTF_STRINGS },
->>>>>>> 70dd2d16
 
 	/* Realtek hub in Dell WD19 (Type-C) */
 	{ USB_DEVICE(0x0bda, 0x0487), .driver_info = USB_QUIRK_NO_LPM },
