/* SPDX-License-Identifier: GPL-2.0
 * Copyright (c) 2020, NVIDIA CORPORATION. All rights reserved.
 */
#ifndef _LINUX_DMA_MAPPING_H
#define _LINUX_DMA_MAPPING_H

#include <linux/sizes.h>
#include <linux/string.h>
#include <linux/device.h>
#include <linux/err.h>
#include <linux/dma-direction.h>
#include <linux/scatterlist.h>
#include <linux/bug.h>
#include <linux/mem_encrypt.h>
#include <linux/dma-attrs.h>

/**
 * List of possible attributes associated with a DMA mapping. The semantics
 * of each attribute should be defined in Documentation/core-api/dma-attributes.rst.
 */

/*
 * DMA_ATTR_WEAK_ORDERING: Specifies that reads and writes to the mapping
 * may be weakly ordered, that is that reads and writes may pass each other.
 */
#define DMA_ATTR_WEAK_ORDERING		(1UL << 1)
/*
 * DMA_ATTR_WRITE_COMBINE: Specifies that writes to the mapping may be
 * buffered to improve performance.
 */
#define DMA_ATTR_WRITE_COMBINE		(1UL << 2)
/*
 * DMA_ATTR_NO_KERNEL_MAPPING: Lets the platform to avoid creating a kernel
 * virtual mapping for the allocated buffer.
 */
#define DMA_ATTR_NO_KERNEL_MAPPING	(1UL << 4)
/*
 * DMA_ATTR_SKIP_CPU_SYNC: Allows platform code to skip synchronization of
 * the CPU cache for the given buffer assuming that it has been already
 * transferred to 'device' domain.
 */
#define DMA_ATTR_SKIP_CPU_SYNC		(1UL << 5)
/*
 * DMA_ATTR_FORCE_CONTIGUOUS: Forces contiguous allocation of the buffer
 * in physical memory.
 */
#define DMA_ATTR_FORCE_CONTIGUOUS	(1UL << 6)
/*
 * DMA_ATTR_ALLOC_SINGLE_PAGES: This is a hint to the DMA-mapping subsystem
 * that it's probably not worth the time to try to allocate memory to in a way
 * that gives better TLB efficiency.
 */
#define DMA_ATTR_ALLOC_SINGLE_PAGES	(1UL << 7)
/*
 * DMA_ATTR_NO_WARN: This tells the DMA-mapping subsystem to suppress
 * allocation failure reports (similarly to __GFP_NOWARN).
 */
#define DMA_ATTR_NO_WARN	(1UL << 8)

/*
 * DMA_ATTR_PRIVILEGED: used to indicate that the buffer is fully
 * accessible at an elevated privilege level (and ideally inaccessible or
 * at least read-only at lesser-privileged levels).
 */
#define DMA_ATTR_PRIVILEGED		(1UL << 9)
/*
 * DMA_ATTR_SKIP_IOVA_GAP: This tells the DMA-mapping subsystem to skip gap pages
 */
#define DMA_ATTR_SKIP_IOVA_GAP		(1UL << 10)

/*
 * DMA_ATTR_ALLOC_EXACT_SIZE: This tells the DMA-mapping subsystem to allocate
 * the exact number of pages
 */
#define DMA_ATTR_ALLOC_EXACT_SIZE	(1UL << 11)

/*
 * DMA_ATTR_READ_ONLY: for DMA memory allocations, attempt to map
 * memory as read-only for the device. CPU access will still be
 * read-write. This corresponds to the direction being DMA_TO_DEVICE
 * instead of DMA_BIDIRECTIONAL.
 */
#define DMA_ATTR_READ_ONLY	(1UL << 12)

/* DMA_ATTR_WRITE_ONLY: This tells the DMA-mapping subsystem to map as write-only */
#define DMA_ATTR_WRITE_ONLY	(1UL << 13)

/*
 * A dma_addr_t can hold any valid DMA or bus address for the platform.  It can
 * be given to a device to use as a DMA source or target.  It is specific to a
 * given device and there may be a translation between the CPU physical address
 * space and the bus address space.
 *
 * DMA_MAPPING_ERROR is the magic error code if a mapping failed.  It should not
 * be used directly in drivers, but checked for using dma_mapping_error()
 * instead.
 */
#define DMA_MAPPING_ERROR		(~(dma_addr_t)0)

#define DMA_BIT_MASK(n)	(((n) == 64) ? ~0ULL : ((1ULL<<(n))-1))

<<<<<<< HEAD
#define DMA_MASK_NONE	0x0ULL

static inline int valid_dma_direction(int dma_direction)
{
	return ((dma_direction == DMA_BIDIRECTIONAL) ||
		(dma_direction == DMA_TO_DEVICE) ||
		(dma_direction == DMA_FROM_DEVICE));
}

#ifdef CONFIG_DMA_DECLARE_COHERENT
/*
 * These three functions are only for dma allocator.
 * Don't use them in device drivers.
 */
int dma_alloc_from_dev_coherent_attr(struct device *dev, ssize_t size,
					dma_addr_t *dma_handle, void **ret,
					unsigned long attrs);
int dma_release_from_dev_coherent_attr(struct device *dev, ssize_t size,
					void *vaddr, unsigned long attrs);
#define dma_alloc_from_dev_coherent(d, s, h, r) \
	 dma_alloc_from_dev_coherent_attr(d, s, h, r, 0)
#define dma_release_from_dev_coherent(d, s, v) \
	 dma_release_from_dev_coherent_attr(d, s, v, 0)

int dma_mmap_from_dev_coherent(struct device *dev, struct vm_area_struct *vma,
			    void *cpu_addr, size_t size, int *ret);

void *dma_alloc_from_global_coherent(struct device *dev, ssize_t size, dma_addr_t *dma_handle);
int dma_release_from_global_coherent(size_t size, void *vaddr);
int dma_mmap_from_global_coherent(struct vm_area_struct *vma, void *cpu_addr,
				  size_t size, int *ret);

#else
#define dma_alloc_from_dev_coherent(dev, size, handle, ret, attrs) (0)
#define dma_release_from_dev_coherent(dev, order, vaddr, attrs) (0)
#define dma_mmap_from_dev_coherent(dev, vma, vaddr, order, ret) (0)

static inline void *dma_alloc_from_global_coherent(struct device *dev, ssize_t size,
						   dma_addr_t *dma_handle)
{
	return NULL;
}

static inline int dma_release_from_global_coherent(ssize_t size, void *vaddr)
=======
#ifdef CONFIG_DMA_API_DEBUG
void debug_dma_mapping_error(struct device *dev, dma_addr_t dma_addr);
void debug_dma_map_single(struct device *dev, const void *addr,
		unsigned long len);
#else
static inline void debug_dma_mapping_error(struct device *dev,
		dma_addr_t dma_addr)
>>>>>>> 3cea11cd
{
}
static inline void debug_dma_map_single(struct device *dev, const void *addr,
		unsigned long len)
{
}
#endif /* CONFIG_DMA_API_DEBUG */

#ifdef CONFIG_HAS_DMA
static inline int dma_mapping_error(struct device *dev, dma_addr_t dma_addr)
{
	debug_dma_mapping_error(dev, dma_addr);

	if (dma_addr == DMA_MAPPING_ERROR)
		return -ENOMEM;
	return 0;
}

dma_addr_t dma_map_page_attrs(struct device *dev, struct page *page,
		size_t offset, size_t size, enum dma_data_direction dir,
		unsigned long attrs);
void dma_unmap_page_attrs(struct device *dev, dma_addr_t addr, size_t size,
		enum dma_data_direction dir, unsigned long attrs);
int dma_map_sg_attrs(struct device *dev, struct scatterlist *sg, int nents,
		enum dma_data_direction dir, unsigned long attrs);
void dma_unmap_sg_attrs(struct device *dev, struct scatterlist *sg,
				      int nents, enum dma_data_direction dir,
				      unsigned long attrs);
dma_addr_t dma_map_resource(struct device *dev, phys_addr_t phys_addr,
		size_t size, enum dma_data_direction dir, unsigned long attrs);
void dma_unmap_resource(struct device *dev, dma_addr_t addr, size_t size,
		enum dma_data_direction dir, unsigned long attrs);
void dma_sync_single_for_cpu(struct device *dev, dma_addr_t addr, size_t size,
		enum dma_data_direction dir);
void dma_sync_single_for_device(struct device *dev, dma_addr_t addr,
		size_t size, enum dma_data_direction dir);
void dma_sync_sg_for_cpu(struct device *dev, struct scatterlist *sg,
		    int nelems, enum dma_data_direction dir);
void dma_sync_sg_for_device(struct device *dev, struct scatterlist *sg,
		       int nelems, enum dma_data_direction dir);
void *dma_alloc_attrs(struct device *dev, size_t size, dma_addr_t *dma_handle,
		gfp_t flag, unsigned long attrs);
void dma_free_attrs(struct device *dev, size_t size, void *cpu_addr,
		dma_addr_t dma_handle, unsigned long attrs);
void *dmam_alloc_attrs(struct device *dev, size_t size, dma_addr_t *dma_handle,
		gfp_t gfp, unsigned long attrs);
void dmam_free_coherent(struct device *dev, size_t size, void *vaddr,
		dma_addr_t dma_handle);
int dma_get_sgtable_attrs(struct device *dev, struct sg_table *sgt,
		void *cpu_addr, dma_addr_t dma_addr, size_t size,
		unsigned long attrs);
int dma_mmap_attrs(struct device *dev, struct vm_area_struct *vma,
		void *cpu_addr, dma_addr_t dma_addr, size_t size,
		unsigned long attrs);
bool dma_can_mmap(struct device *dev);
int dma_supported(struct device *dev, u64 mask);
int dma_set_mask(struct device *dev, u64 mask);
int dma_set_coherent_mask(struct device *dev, u64 mask);
u64 dma_get_required_mask(struct device *dev);
size_t dma_max_mapping_size(struct device *dev);
bool dma_need_sync(struct device *dev, dma_addr_t dma_addr);
unsigned long dma_get_merge_boundary(struct device *dev);
#else /* CONFIG_HAS_DMA */
static inline dma_addr_t dma_map_page_attrs(struct device *dev,
		struct page *page, size_t offset, size_t size,
		enum dma_data_direction dir, unsigned long attrs)
{
	return DMA_MAPPING_ERROR;
}
static inline void dma_unmap_page_attrs(struct device *dev, dma_addr_t addr,
		size_t size, enum dma_data_direction dir, unsigned long attrs)
{
}
static inline int dma_map_sg_attrs(struct device *dev, struct scatterlist *sg,
		int nents, enum dma_data_direction dir, unsigned long attrs)
{
	return 0;
}
static inline void dma_unmap_sg_attrs(struct device *dev,
		struct scatterlist *sg, int nents, enum dma_data_direction dir,
		unsigned long attrs)
{
}
static inline dma_addr_t dma_map_resource(struct device *dev,
		phys_addr_t phys_addr, size_t size, enum dma_data_direction dir,
		unsigned long attrs)
{
	return DMA_MAPPING_ERROR;
}
static inline void dma_unmap_resource(struct device *dev, dma_addr_t addr,
		size_t size, enum dma_data_direction dir, unsigned long attrs)
{
}
static inline void dma_sync_single_for_cpu(struct device *dev, dma_addr_t addr,
		size_t size, enum dma_data_direction dir)
{
}
static inline void dma_sync_single_for_device(struct device *dev,
		dma_addr_t addr, size_t size, enum dma_data_direction dir)
{
}
static inline void dma_sync_sg_for_cpu(struct device *dev,
		struct scatterlist *sg, int nelems, enum dma_data_direction dir)
{
}
static inline void dma_sync_sg_for_device(struct device *dev,
		struct scatterlist *sg, int nelems, enum dma_data_direction dir)
{
}
static inline int dma_mapping_error(struct device *dev, dma_addr_t dma_addr)
{
	return -ENOMEM;
}
static inline void *dma_alloc_attrs(struct device *dev, size_t size,
		dma_addr_t *dma_handle, gfp_t flag, unsigned long attrs)
{
	return NULL;
}
static void dma_free_attrs(struct device *dev, size_t size, void *cpu_addr,
		dma_addr_t dma_handle, unsigned long attrs)
{
}
static inline void *dmam_alloc_attrs(struct device *dev, size_t size,
		dma_addr_t *dma_handle, gfp_t gfp, unsigned long attrs)
{
	return NULL;
}
static inline void dmam_free_coherent(struct device *dev, size_t size,
		void *vaddr, dma_addr_t dma_handle)
{
}
static inline int dma_get_sgtable_attrs(struct device *dev,
		struct sg_table *sgt, void *cpu_addr, dma_addr_t dma_addr,
		size_t size, unsigned long attrs)
{
	return -ENXIO;
}
static inline int dma_mmap_attrs(struct device *dev, struct vm_area_struct *vma,
		void *cpu_addr, dma_addr_t dma_addr, size_t size,
		unsigned long attrs)
{
	return -ENXIO;
}
static inline bool dma_can_mmap(struct device *dev)
{
	return false;
}
static inline int dma_supported(struct device *dev, u64 mask)
{
	return 0;
}
static inline int dma_set_mask(struct device *dev, u64 mask)
{
	return -EIO;
}
static inline int dma_set_coherent_mask(struct device *dev, u64 mask)
{
	return -EIO;
}
static inline u64 dma_get_required_mask(struct device *dev)
{
	return 0;
}
static inline size_t dma_max_mapping_size(struct device *dev)
{
	return 0;
}
static inline bool dma_need_sync(struct device *dev, dma_addr_t dma_addr)
{
	return false;
}
static inline unsigned long dma_get_merge_boundary(struct device *dev)
{
	return 0;
}
#endif /* CONFIG_HAS_DMA */

struct page *dma_alloc_pages(struct device *dev, size_t size,
		dma_addr_t *dma_handle, enum dma_data_direction dir, gfp_t gfp);
void dma_free_pages(struct device *dev, size_t size, struct page *page,
		dma_addr_t dma_handle, enum dma_data_direction dir);
void *dma_alloc_noncoherent(struct device *dev, size_t size,
		dma_addr_t *dma_handle, enum dma_data_direction dir, gfp_t gfp);
void dma_free_noncoherent(struct device *dev, size_t size, void *vaddr,
		dma_addr_t dma_handle, enum dma_data_direction dir);

static inline dma_addr_t dma_map_single_attrs(struct device *dev, void *ptr,
		size_t size, enum dma_data_direction dir, unsigned long attrs)
{
	/* DMA must never operate on areas that might be remapped. */
	if (dev_WARN_ONCE(dev, is_vmalloc_addr(ptr),
			  "rejecting DMA map of vmalloc memory\n"))
		return DMA_MAPPING_ERROR;
	debug_dma_map_single(dev, ptr, size);
	return dma_map_page_attrs(dev, virt_to_page(ptr), offset_in_page(ptr),
			size, dir, attrs);
}

static inline void dma_unmap_single_attrs(struct device *dev, dma_addr_t addr,
		size_t size, enum dma_data_direction dir, unsigned long attrs)
{
	return dma_unmap_page_attrs(dev, addr, size, dir, attrs);
}

static inline void dma_sync_single_range_for_cpu(struct device *dev,
		dma_addr_t addr, unsigned long offset, size_t size,
		enum dma_data_direction dir)
{
	return dma_sync_single_for_cpu(dev, addr + offset, size, dir);
}

static inline void dma_sync_single_range_for_device(struct device *dev,
		dma_addr_t addr, unsigned long offset, size_t size,
		enum dma_data_direction dir)
{
	return dma_sync_single_for_device(dev, addr + offset, size, dir);
}

/**
 * dma_map_sgtable - Map the given buffer for DMA
 * @dev:	The device for which to perform the DMA operation
 * @sgt:	The sg_table object describing the buffer
 * @dir:	DMA direction
 * @attrs:	Optional DMA attributes for the map operation
 *
 * Maps a buffer described by a scatterlist stored in the given sg_table
 * object for the @dir DMA operation by the @dev device. After success the
 * ownership for the buffer is transferred to the DMA domain.  One has to
 * call dma_sync_sgtable_for_cpu() or dma_unmap_sgtable() to move the
 * ownership of the buffer back to the CPU domain before touching the
 * buffer by the CPU.
 *
 * Returns 0 on success or -EINVAL on error during mapping the buffer.
 */
static inline int dma_map_sgtable(struct device *dev, struct sg_table *sgt,
		enum dma_data_direction dir, unsigned long attrs)
{
	int nents;

	nents = dma_map_sg_attrs(dev, sgt->sgl, sgt->orig_nents, dir, attrs);
	if (nents <= 0)
		return -EINVAL;
	sgt->nents = nents;
	return 0;
}

/**
 * dma_unmap_sgtable - Unmap the given buffer for DMA
 * @dev:	The device for which to perform the DMA operation
 * @sgt:	The sg_table object describing the buffer
 * @dir:	DMA direction
 * @attrs:	Optional DMA attributes for the unmap operation
 *
 * Unmaps a buffer described by a scatterlist stored in the given sg_table
 * object for the @dir DMA operation by the @dev device. After this function
 * the ownership of the buffer is transferred back to the CPU domain.
 */
static inline void dma_unmap_sgtable(struct device *dev, struct sg_table *sgt,
		enum dma_data_direction dir, unsigned long attrs)
{
	dma_unmap_sg_attrs(dev, sgt->sgl, sgt->orig_nents, dir, attrs);
}

/**
 * dma_sync_sgtable_for_cpu - Synchronize the given buffer for CPU access
 * @dev:	The device for which to perform the DMA operation
 * @sgt:	The sg_table object describing the buffer
 * @dir:	DMA direction
 *
 * Performs the needed cache synchronization and moves the ownership of the
 * buffer back to the CPU domain, so it is safe to perform any access to it
 * by the CPU. Before doing any further DMA operations, one has to transfer
 * the ownership of the buffer back to the DMA domain by calling the
 * dma_sync_sgtable_for_device().
 */
static inline void dma_sync_sgtable_for_cpu(struct device *dev,
		struct sg_table *sgt, enum dma_data_direction dir)
{
	dma_sync_sg_for_cpu(dev, sgt->sgl, sgt->orig_nents, dir);
}

/**
 * dma_sync_sgtable_for_device - Synchronize the given buffer for DMA
 * @dev:	The device for which to perform the DMA operation
 * @sgt:	The sg_table object describing the buffer
 * @dir:	DMA direction
 *
 * Performs the needed cache synchronization and moves the ownership of the
 * buffer back to the DMA domain, so it is safe to perform the DMA operation.
 * Once finished, one has to call dma_sync_sgtable_for_cpu() or
 * dma_unmap_sgtable().
 */
static inline void dma_sync_sgtable_for_device(struct device *dev,
		struct sg_table *sgt, enum dma_data_direction dir)
{
	dma_sync_sg_for_device(dev, sgt->sgl, sgt->orig_nents, dir);
}

#define dma_map_single(d, a, s, r) dma_map_single_attrs(d, a, s, r, 0)
#define dma_unmap_single(d, a, s, r) dma_unmap_single_attrs(d, a, s, r, 0)
#define dma_map_sg(d, s, n, r) dma_map_sg_attrs(d, s, n, r, 0)
#define dma_unmap_sg(d, s, n, r) dma_unmap_sg_attrs(d, s, n, r, 0)
#define dma_map_page(d, p, o, s, r) dma_map_page_attrs(d, p, o, s, r, 0)
#define dma_unmap_page(d, a, s, r) dma_unmap_page_attrs(d, a, s, r, 0)
#define dma_get_sgtable(d, t, v, h, s) dma_get_sgtable_attrs(d, t, v, h, s, 0)
#define dma_mmap_coherent(d, v, c, h, s) dma_mmap_attrs(d, v, c, h, s, 0)

static inline void *dma_alloc_coherent(struct device *dev, size_t size,
		dma_addr_t *dma_handle, gfp_t gfp)
{

	return dma_alloc_attrs(dev, size, dma_handle, gfp,
			(gfp & __GFP_NOWARN) ? DMA_ATTR_NO_WARN : 0);
}

static inline void dma_free_coherent(struct device *dev, size_t size,
		void *cpu_addr, dma_addr_t dma_handle)
{
	return dma_free_attrs(dev, size, cpu_addr, dma_handle, 0);
}


static inline u64 dma_get_mask(struct device *dev)
{
	if (dev->dma_mask && *dev->dma_mask)
		return *dev->dma_mask;
	return DMA_BIT_MASK(32);
}

/*
 * Set both the DMA mask and the coherent DMA mask to the same thing.
 * Note that we don't check the return value from dma_set_coherent_mask()
 * as the DMA API guarantees that the coherent DMA mask can be set to
 * the same or smaller than the streaming DMA mask.
 */
static inline int dma_set_mask_and_coherent(struct device *dev, u64 mask)
{
	int rc = dma_set_mask(dev, mask);
	if (rc == 0)
		dma_set_coherent_mask(dev, mask);
	return rc;
}

/*
 * Similar to the above, except it deals with the case where the device
 * does not have dev->dma_mask appropriately setup.
 */
static inline int dma_coerce_mask_and_coherent(struct device *dev, u64 mask)
{
	dev->dma_mask = &dev->coherent_dma_mask;
	return dma_set_mask_and_coherent(dev, mask);
}

/**
 * dma_addressing_limited - return if the device is addressing limited
 * @dev:	device to check
 *
 * Return %true if the devices DMA mask is too small to address all memory in
 * the system, else %false.  Lack of addressing bits is the prime reason for
 * bounce buffering, but might not be the only one.
 */
static inline bool dma_addressing_limited(struct device *dev)
{
	return min_not_zero(dma_get_mask(dev), dev->bus_dma_limit) <
			    dma_get_required_mask(dev);
}

static inline unsigned int dma_get_max_seg_size(struct device *dev)
{
	if (dev->dma_parms && dev->dma_parms->max_segment_size)
		return dev->dma_parms->max_segment_size;
	return SZ_64K;
}

static inline int dma_set_max_seg_size(struct device *dev, unsigned int size)
{
	if (dev->dma_parms) {
		dev->dma_parms->max_segment_size = size;
		return 0;
	}
	return -EIO;
}

static inline unsigned long dma_get_seg_boundary(struct device *dev)
{
	if (dev->dma_parms && dev->dma_parms->segment_boundary_mask)
		return dev->dma_parms->segment_boundary_mask;
	return ULONG_MAX;
<<<<<<< HEAD
=======
}

/**
 * dma_get_seg_boundary_nr_pages - return the segment boundary in "page" units
 * @dev: device to guery the boundary for
 * @page_shift: ilog() of the IOMMU page size
 *
 * Return the segment boundary in IOMMU page units (which may be different from
 * the CPU page size) for the passed in device.
 *
 * If @dev is NULL a boundary of U32_MAX is assumed, this case is just for
 * non-DMA API callers.
 */
static inline unsigned long dma_get_seg_boundary_nr_pages(struct device *dev,
		unsigned int page_shift)
{
	if (!dev)
		return (U32_MAX >> page_shift) + 1;
	return (dma_get_seg_boundary(dev) >> page_shift) + 1;
>>>>>>> 3cea11cd
}

static inline int dma_set_seg_boundary(struct device *dev, unsigned long mask)
{
	if (dev->dma_parms) {
		dev->dma_parms->segment_boundary_mask = mask;
		return 0;
	}
	return -EIO;
}

static inline int dma_get_cache_alignment(void)
{
#ifdef ARCH_DMA_MINALIGN
	return ARCH_DMA_MINALIGN;
#endif
	return 1;
}

<<<<<<< HEAD
/* flags for the coherent memory api */
#define DMA_MEMORY_EXCLUSIVE		0x01
#define DMA_MEMORY_NOMAP		0x02

#ifdef CONFIG_DMA_DECLARE_COHERENT
int dma_declare_coherent_memory(struct device *dev, phys_addr_t phys_addr,
				dma_addr_t device_addr, size_t size, int flags);
#else
static inline int
dma_declare_coherent_memory(struct device *dev, phys_addr_t phys_addr,
			    dma_addr_t device_addr, size_t size, int flags)
{
	return -ENOSYS;
}
#endif /* CONFIG_DMA_DECLARE_COHERENT */

=======
>>>>>>> 3cea11cd
static inline void *dmam_alloc_coherent(struct device *dev, size_t size,
		dma_addr_t *dma_handle, gfp_t gfp)
{
	return dmam_alloc_attrs(dev, size, dma_handle, gfp,
			(gfp & __GFP_NOWARN) ? DMA_ATTR_NO_WARN : 0);
}

static inline void *dma_alloc_wc(struct device *dev, size_t size,
				 dma_addr_t *dma_addr, gfp_t gfp)
{
	unsigned long attrs = DMA_ATTR_WRITE_COMBINE;

	if (gfp & __GFP_NOWARN)
		attrs |= DMA_ATTR_NO_WARN;

	return dma_alloc_attrs(dev, size, dma_addr, gfp, attrs);
}

static inline void dma_free_wc(struct device *dev, size_t size,
			       void *cpu_addr, dma_addr_t dma_addr)
{
	return dma_free_attrs(dev, size, cpu_addr, dma_addr,
			      DMA_ATTR_WRITE_COMBINE);
}

static inline int dma_mmap_wc(struct device *dev,
			      struct vm_area_struct *vma,
			      void *cpu_addr, dma_addr_t dma_addr,
			      size_t size)
{
	return dma_mmap_attrs(dev, vma, cpu_addr, dma_addr, size,
			      DMA_ATTR_WRITE_COMBINE);
}

#ifdef CONFIG_NEED_DMA_MAP_STATE
#define DEFINE_DMA_UNMAP_ADDR(ADDR_NAME)        dma_addr_t ADDR_NAME
#define DEFINE_DMA_UNMAP_LEN(LEN_NAME)          __u32 LEN_NAME
#define dma_unmap_addr(PTR, ADDR_NAME)           ((PTR)->ADDR_NAME)
#define dma_unmap_addr_set(PTR, ADDR_NAME, VAL)  (((PTR)->ADDR_NAME) = (VAL))
#define dma_unmap_len(PTR, LEN_NAME)             ((PTR)->LEN_NAME)
#define dma_unmap_len_set(PTR, LEN_NAME, VAL)    (((PTR)->LEN_NAME) = (VAL))
#else
#define DEFINE_DMA_UNMAP_ADDR(ADDR_NAME)
#define DEFINE_DMA_UNMAP_LEN(LEN_NAME)
#define dma_unmap_addr(PTR, ADDR_NAME)           (0)
#define dma_unmap_addr_set(PTR, ADDR_NAME, VAL)  do { } while (0)
#define dma_unmap_len(PTR, LEN_NAME)             (0)
#define dma_unmap_len_set(PTR, LEN_NAME, VAL)    do { } while (0)
#endif

/*
 * Legacy interface to set up the dma offset map.  Drivers really should not
 * actually use it, but we have a few legacy cases left.
 */
int dma_direct_set_offset(struct device *dev, phys_addr_t cpu_start,
		dma_addr_t dma_start, u64 size);

extern const struct dma_map_ops dma_virt_ops;

#endif /* _LINUX_DMA_MAPPING_H */<|MERGE_RESOLUTION|>--- conflicted
+++ resolved
@@ -99,7 +99,6 @@
 
 #define DMA_BIT_MASK(n)	(((n) == 64) ? ~0ULL : ((1ULL<<(n))-1))
 
-<<<<<<< HEAD
 #define DMA_MASK_NONE	0x0ULL
 
 static inline int valid_dma_direction(int dma_direction)
@@ -110,10 +109,6 @@
 }
 
 #ifdef CONFIG_DMA_DECLARE_COHERENT
-/*
- * These three functions are only for dma allocator.
- * Don't use them in device drivers.
- */
 int dma_alloc_from_dev_coherent_attr(struct device *dev, ssize_t size,
 					dma_addr_t *dma_handle, void **ret,
 					unsigned long attrs);
@@ -123,28 +118,8 @@
 	 dma_alloc_from_dev_coherent_attr(d, s, h, r, 0)
 #define dma_release_from_dev_coherent(d, s, v) \
 	 dma_release_from_dev_coherent_attr(d, s, v, 0)
-
-int dma_mmap_from_dev_coherent(struct device *dev, struct vm_area_struct *vma,
-			    void *cpu_addr, size_t size, int *ret);
-
-void *dma_alloc_from_global_coherent(struct device *dev, ssize_t size, dma_addr_t *dma_handle);
-int dma_release_from_global_coherent(size_t size, void *vaddr);
-int dma_mmap_from_global_coherent(struct vm_area_struct *vma, void *cpu_addr,
-				  size_t size, int *ret);
-
-#else
-#define dma_alloc_from_dev_coherent(dev, size, handle, ret, attrs) (0)
-#define dma_release_from_dev_coherent(dev, order, vaddr, attrs) (0)
-#define dma_mmap_from_dev_coherent(dev, vma, vaddr, order, ret) (0)
-
-static inline void *dma_alloc_from_global_coherent(struct device *dev, ssize_t size,
-						   dma_addr_t *dma_handle)
-{
-	return NULL;
-}
-
-static inline int dma_release_from_global_coherent(ssize_t size, void *vaddr)
-=======
+#endif
+
 #ifdef CONFIG_DMA_API_DEBUG
 void debug_dma_mapping_error(struct device *dev, dma_addr_t dma_addr);
 void debug_dma_map_single(struct device *dev, const void *addr,
@@ -152,7 +127,6 @@
 #else
 static inline void debug_dma_mapping_error(struct device *dev,
 		dma_addr_t dma_addr)
->>>>>>> 3cea11cd
 {
 }
 static inline void debug_dma_map_single(struct device *dev, const void *addr,
@@ -541,8 +515,6 @@
 	if (dev->dma_parms && dev->dma_parms->segment_boundary_mask)
 		return dev->dma_parms->segment_boundary_mask;
 	return ULONG_MAX;
-<<<<<<< HEAD
-=======
 }
 
 /**
@@ -562,7 +534,6 @@
 	if (!dev)
 		return (U32_MAX >> page_shift) + 1;
 	return (dma_get_seg_boundary(dev) >> page_shift) + 1;
->>>>>>> 3cea11cd
 }
 
 static inline int dma_set_seg_boundary(struct device *dev, unsigned long mask)
@@ -582,25 +553,10 @@
 	return 1;
 }
 
-<<<<<<< HEAD
 /* flags for the coherent memory api */
 #define DMA_MEMORY_EXCLUSIVE		0x01
 #define DMA_MEMORY_NOMAP		0x02
 
-#ifdef CONFIG_DMA_DECLARE_COHERENT
-int dma_declare_coherent_memory(struct device *dev, phys_addr_t phys_addr,
-				dma_addr_t device_addr, size_t size, int flags);
-#else
-static inline int
-dma_declare_coherent_memory(struct device *dev, phys_addr_t phys_addr,
-			    dma_addr_t device_addr, size_t size, int flags)
-{
-	return -ENOSYS;
-}
-#endif /* CONFIG_DMA_DECLARE_COHERENT */
-
-=======
->>>>>>> 3cea11cd
 static inline void *dmam_alloc_coherent(struct device *dev, size_t size,
 		dma_addr_t *dma_handle, gfp_t gfp)
 {
