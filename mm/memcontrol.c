--- conflicted
+++ resolved
@@ -2534,11 +2534,8 @@
 	unsigned long long size;
 	int ret = 0;
 
-<<<<<<< HEAD
-=======
 	if (mem_cgroup_is_root(memcg))
 		goto done;
->>>>>>> 9e82bf01
 retry:
 	if (consume_stock(memcg, nr_pages))
 		goto done;
@@ -2616,13 +2613,7 @@
 	if (!(gfp_mask & __GFP_NOFAIL))
 		return -ENOMEM;
 bypass:
-<<<<<<< HEAD
-	memcg = root_mem_cgroup;
-	ret = -EINTR;
-	goto retry;
-=======
 	return -EINTR;
->>>>>>> 9e82bf01
 
 done_restock:
 	if (batch > nr_pages)
@@ -2635,12 +2626,9 @@
 {
 	unsigned long bytes = nr_pages * PAGE_SIZE;
 
-<<<<<<< HEAD
-=======
 	if (mem_cgroup_is_root(memcg))
 		return;
 
->>>>>>> 9e82bf01
 	res_counter_uncharge(&memcg->res, bytes);
 	if (do_swap_account)
 		res_counter_uncharge(&memcg->memsw, bytes);
@@ -2654,6 +2642,9 @@
 					unsigned int nr_pages)
 {
 	unsigned long bytes = nr_pages * PAGE_SIZE;
+
+	if (mem_cgroup_is_root(memcg))
+		return;
 
 	res_counter_uncharge_until(&memcg->res, memcg->res.parent, bytes);
 	if (do_swap_account)
@@ -3634,7 +3625,6 @@
 		return 0;
 	}
 	return -EINVAL;
-<<<<<<< HEAD
 }
 #else
 static inline int mem_cgroup_move_swap_account(swp_entry_t entry,
@@ -3642,15 +3632,6 @@
 {
 	return -EINVAL;
 }
-=======
-}
-#else
-static inline int mem_cgroup_move_swap_account(swp_entry_t entry,
-				struct mem_cgroup *from, struct mem_cgroup *to)
-{
-	return -EINVAL;
-}
->>>>>>> 9e82bf01
 #endif
 
 #ifdef CONFIG_DEBUG_VM
@@ -4118,8 +4099,6 @@
 	return retval;
 }
 
-<<<<<<< HEAD
-=======
 static unsigned long mem_cgroup_recursive_stat(struct mem_cgroup *memcg,
 					       enum mem_cgroup_stat_index idx)
 {
@@ -4160,7 +4139,6 @@
 }
 
 
->>>>>>> 9e82bf01
 static u64 mem_cgroup_read_u64(struct cgroup_subsys_state *css,
 			       struct cftype *cft)
 {
@@ -4170,17 +4148,12 @@
 
 	switch (type) {
 	case _MEM:
-<<<<<<< HEAD
-		return res_counter_read_u64(&memcg->res, name);
-	case _MEMSWAP:
-=======
 		if (name == RES_USAGE)
 			return mem_cgroup_usage(memcg, false);
 		return res_counter_read_u64(&memcg->res, name);
 	case _MEMSWAP:
 		if (name == RES_USAGE)
 			return mem_cgroup_usage(memcg, true);
->>>>>>> 9e82bf01
 		return res_counter_read_u64(&memcg->memsw, name);
 	case _KMEM:
 		return res_counter_read_u64(&memcg->kmem, name);
@@ -4649,10 +4622,7 @@
 	if (!t)
 		goto unlock;
 
-	if (!swap)
-		usage = res_counter_read_u64(&memcg->res, RES_USAGE);
-	else
-		usage = res_counter_read_u64(&memcg->memsw, RES_USAGE);
+	usage = mem_cgroup_usage(memcg, swap);
 
 	/*
 	 * current_threshold points to threshold just below or equal to usage.
@@ -4750,17 +4720,10 @@
 
 	if (type == _MEM) {
 		thresholds = &memcg->thresholds;
-<<<<<<< HEAD
-		usage = res_counter_read_u64(&memcg->res, RES_USAGE);
-	} else if (type == _MEMSWAP) {
-		thresholds = &memcg->memsw_thresholds;
-		usage = res_counter_read_u64(&memcg->memsw, RES_USAGE);
-=======
 		usage = mem_cgroup_usage(memcg, false);
 	} else if (type == _MEMSWAP) {
 		thresholds = &memcg->memsw_thresholds;
 		usage = mem_cgroup_usage(memcg, true);
->>>>>>> 9e82bf01
 	} else
 		BUG();
 
@@ -4846,17 +4809,10 @@
 
 	if (type == _MEM) {
 		thresholds = &memcg->thresholds;
-<<<<<<< HEAD
-		usage = res_counter_read_u64(&memcg->res, RES_USAGE);
-	} else if (type == _MEMSWAP) {
-		thresholds = &memcg->memsw_thresholds;
-		usage = res_counter_read_u64(&memcg->memsw, RES_USAGE);
-=======
 		usage = mem_cgroup_usage(memcg, false);
 	} else if (type == _MEMSWAP) {
 		thresholds = &memcg->memsw_thresholds;
 		usage = mem_cgroup_usage(memcg, true);
->>>>>>> 9e82bf01
 	} else
 		BUG();
 
@@ -5616,9 +5572,9 @@
 		 * core guarantees its existence.
 		 */
 	} else {
-		res_counter_init(&memcg->res, &root_mem_cgroup->res);
-		res_counter_init(&memcg->memsw, &root_mem_cgroup->memsw);
-		res_counter_init(&memcg->kmem, &root_mem_cgroup->kmem);
+		res_counter_init(&memcg->res, NULL);
+		res_counter_init(&memcg->memsw, NULL);
+		res_counter_init(&memcg->kmem, NULL);
 		/*
 		 * Deeper hierachy with use_hierarchy == false doesn't make
 		 * much sense so let cgroup subsystem know about this
@@ -6060,14 +6016,9 @@
 	/* we must fixup refcnts and charges */
 	if (mc.moved_swap) {
 		/* uncharge swap account from the old cgroup */
-<<<<<<< HEAD
-		res_counter_uncharge(&mc.from->memsw,
-				     PAGE_SIZE * mc.moved_swap);
-=======
 		if (!mem_cgroup_is_root(mc.from))
 			res_counter_uncharge(&mc.from->memsw,
 					     PAGE_SIZE * mc.moved_swap);
->>>>>>> 9e82bf01
 
 		for (i = 0; i < mc.moved_swap; i++)
 			css_put(&mc.from->css);
@@ -6076,14 +6027,9 @@
 		 * we charged both to->res and to->memsw, so we should
 		 * uncharge to->res.
 		 */
-<<<<<<< HEAD
-		res_counter_uncharge(&mc.to->res,
-				     PAGE_SIZE * mc.moved_swap);
-=======
 		if (!mem_cgroup_is_root(mc.to))
 			res_counter_uncharge(&mc.to->res,
 					     PAGE_SIZE * mc.moved_swap);
->>>>>>> 9e82bf01
 		/* we've already done css_get(mc.to) */
 		mc.moved_swap = 0;
 	}
@@ -6448,12 +6394,8 @@
 	rcu_read_lock();
 	memcg = mem_cgroup_lookup(id);
 	if (memcg) {
-<<<<<<< HEAD
-		res_counter_uncharge(&memcg->memsw, PAGE_SIZE);
-=======
 		if (!mem_cgroup_is_root(memcg))
 			res_counter_uncharge(&memcg->memsw, PAGE_SIZE);
->>>>>>> 9e82bf01
 		mem_cgroup_swap_statistics(memcg, false);
 		css_put(&memcg->css);
 	}
@@ -6617,14 +6559,6 @@
 {
 	unsigned long flags;
 
-<<<<<<< HEAD
-	if (nr_mem)
-		res_counter_uncharge(&memcg->res, nr_mem * PAGE_SIZE);
-	if (nr_memsw)
-		res_counter_uncharge(&memcg->memsw, nr_memsw * PAGE_SIZE);
-
-	memcg_oom_recover(memcg);
-=======
 	if (!mem_cgroup_is_root(memcg)) {
 		if (nr_mem)
 			res_counter_uncharge(&memcg->res,
@@ -6634,7 +6568,6 @@
 					     nr_memsw * PAGE_SIZE);
 		memcg_oom_recover(memcg);
 	}
->>>>>>> 9e82bf01
 
 	local_irq_save(flags);
 	__this_cpu_sub(memcg->stat->count[MEM_CGROUP_STAT_RSS], nr_anon);
